[build-system]
requires = ["maturin>=0.12,<0.13"]
build-backend = "maturin"

[project]
name = "robyn"
version = "0.37.0"
<<<<<<< HEAD
description = "A web server that is fast!"
=======
description = "A High-Performance, Community-Driven, and Innovator Friendly Web Framework with a Rust runtime."
>>>>>>> c1b354be
authors = [{ name = "Sanskar Jethi", email = "sansyrox@gmail.com" }]
repository = "https://github.com/sparckles/robyn"
documentation = "https://robyn.tech/"
classifiers = [
  "Development Status :: 3 - Alpha",
  "Environment :: Web Environment",
  "Intended Audience :: Developers",
  "License :: OSI Approved :: BSD License",
  "Operating System :: OS Independent",
  "Topic :: Internet :: WWW/HTTP",
  "Programming Language :: Python :: 3",
  "Programming Language :: Python :: 3.7",
  "Programming Language :: Python :: 3.8",
  "Programming Language :: Python :: 3.9",
  "Programming Language :: Python :: 3.10",
  "Programming Language :: Python :: 3.11",
  "Programming Language :: Python :: Implementation :: CPython",
]

[tool.poetry]
name = "robyn"
version = "0.37.0"
description = "A High-Performance, Community-Driven, and Innovator Friendly Web Framework with a Rust runtime."
authors = ["Sanskar Jethi <sansyrox@gmail.com>"]
repository = "https://github.com/sparckles/robyn"
documentation = "https://robyn.tech/"
classifiers = [
  "Development Status :: 3 - Alpha",
  "Environment :: Web Environment",
  "Intended Audience :: Developers",
  "License :: OSI Approved :: BSD License",
  "Operating System :: OS Independent",
  "Topic :: Internet :: WWW/HTTP",
  "Programming Language :: Python :: 3",
  "Programming Language :: Python :: 3.7",
  "Programming Language :: Python :: 3.8",
  "Programming Language :: Python :: 3.9",
  "Programming Language :: Python :: 3.10",
  "Programming Language :: Python :: 3.11",
  "Programming Language :: Python :: Implementation :: CPython",
]

[project.urls]
Issues = "https://github.com/sparckles/robyn/issues"

[tool.poetry.urls]
"Bug Tracker" = "https://github.com/sparckles/robyn/issues"
Changelog = "https://github.com/sparckles/robyn/blob/main/CHANGELOG.md"

[tool.poetry.dependencies]
python = "^3.7"
maturin = "0.14.12"
watchdog = "2.2.1"
multiprocess = "0.70.14"
nestd = "0.3.1"
uvloop = { version = "0.17.0", markers = "sys_platform != 'win32' and (sys_platform != 'cygwin' and platform_python_implementation != 'PyPy')" }
jinja2 = { version = "3.0.1", optional = true }

[tool.poetry.extras]
templating = ["jinja2"]

[tool.poetry.group.dev]
optional = true

[tool.poetry.group.dev.dependencies]
ruff = "0.0.240"
black = "23.1"
isort = "5.11.5"
pre-commit = "2.21.0"
commitizen = "2.40"

[tool.poetry.group.test]
optional = true

[tool.poetry.group.test.dependencies]
requests = "2.28.2"
pytest = "7.2.1"
websocket-client = "1.5.0"
pytest-codspeed = "1.2.2"

[tool.poetry.scripts]
test_server = { callable = "integration_tests.base_routes:main" }

[tool.ruff]
line-length = 160
exclude = ["src/*", ".git", "docs"]

[tool.ruff.mccabe]
max-complexity = 10

[tool.maturin]
module-name = "robyn"<|MERGE_RESOLUTION|>--- conflicted
+++ resolved
@@ -5,11 +5,7 @@
 [project]
 name = "robyn"
 version = "0.37.0"
-<<<<<<< HEAD
-description = "A web server that is fast!"
-=======
 description = "A High-Performance, Community-Driven, and Innovator Friendly Web Framework with a Rust runtime."
->>>>>>> c1b354be
 authors = [{ name = "Sanskar Jethi", email = "sansyrox@gmail.com" }]
 repository = "https://github.com/sparckles/robyn"
 documentation = "https://robyn.tech/"
