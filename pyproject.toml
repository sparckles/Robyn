--- conflicted
+++ resolved
@@ -5,14 +5,10 @@
 [project]
 name = "robyn"
 version = "0.37.0"
-<<<<<<< HEAD
 description = "A High-Performance, Community-Driven, and Innovator Friendly Web Framework with a Rust runtime."
 authors = [{ name = "Sanskar Jethi", email = "sansyrox@gmail.com" }]
 repository = "https://github.com/sparckles/robyn"
 documentation = "https://robyn.tech/"
-=======
-description = "A web server that is fast!"
-authors = [{ name = "Sanskar Jethi", email = "sansyrox@gmail.com" }]
 dependencies = [
   'watchdog == 2.2.1',
   'multiprocess == 0.70.14',
@@ -20,7 +16,6 @@
 # conditional
   "uvloop>=0.17.0; sys_platform == 'darwin' and platform_machine == 'aarch_64' and platform_machine == 'x86_64' and platform_machine == 'i686'"
   ]
->>>>>>> 416bc97c
 classifiers = [
   "Development Status :: 3 - Alpha",
   "Environment :: Web Environment",
@@ -73,7 +68,7 @@
 watchdog = "2.2.1"
 multiprocess = "0.70.14"
 nestd = "0.3.1"
-uvloop = { version = "0.17.0", markers = "sys_platform != 'win32' and (sys_platform != 'cygwin' and platform_python_implementation != 'PyPy')" }
+uvloop = { version = "0.17.0", markers = "sys_platform == 'darwin' and platform_machine == 'aarch_64' and platform_machine == 'x86_64' and platform_machine == 'i686'" }
 jinja2 = { version = "3.0.1", optional = true }
 
 [tool.poetry.extras]
