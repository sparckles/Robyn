--- conflicted
+++ resolved
@@ -1,9 +1,5 @@
 name = "robyn"
-<<<<<<< HEAD
-version = "0.21.0"
-=======
 version = "0.22.1"
->>>>>>> f20322f5
 description = "A web server that is fast!"
 authors = ["Sanskar Jethi <sansyrox@gmail.com>"]
 
