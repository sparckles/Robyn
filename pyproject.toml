--- conflicted
+++ resolved
@@ -23,28 +23,14 @@
   "Programming Language :: Python :: Implementation :: CPython",
 ]
 dependencies = [
-<<<<<<< HEAD
-  'watchdog == 4.0.1',
-  'multiprocess == 0.70.14',
-  'inquirerpy == 0.3.4',
-  'rustimport == 1.3.4',
-  'orjson == 3.9.15',
-# conditional
-  "uvloop~=0.21.0; sys_platform != 'win32' and platform_python_implementation == 'CPython' and platform_machine != 'armv7l'"
-  ]
-
-[project.scripts]
-robyn = "robyn.cli:run"
-=======
   "inquirerpy == 0.3.4",
   "multiprocess == 0.70.14",
   "orjson == 3.9.15",
   "rustimport == 1.3.4",
   # conditional
-  "uvloop~=0.19.0; sys_platform != 'win32' and platform_python_implementation == 'CPython' and platform_machine != 'armv7l'",
+  "uvloop~=0.21.0; sys_platform != 'win32' and platform_python_implementation == 'CPython' and platform_machine != 'armv7l'",
   "watchdog == 4.0.1",
 ]
->>>>>>> 56e9d34e
 
 [project.optional-dependencies]
 "templating" = ["jinja2 == 3.0.1"]
@@ -90,12 +76,7 @@
 maturin = "0.14.12"
 watchdog = "4.0.1"
 multiprocess = "0.70.14"
-<<<<<<< HEAD
-nestd = "0.3.1"
 uvloop = { version = "0.21.0", markers = "sys_platform != 'win32' and (sys_platform != 'cygwin' and platform_python_implementation != 'PyPy')" }
-=======
-uvloop = { version = "0.19.0", markers = "sys_platform != 'win32' and (sys_platform != 'cygwin' and platform_python_implementation != 'PyPy')" }
->>>>>>> 56e9d34e
 jinja2 = { version = "3.0.1", optional = true }
 rustimport = "^1.3.4"
 orjson = "^3.9.15"
