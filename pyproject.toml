--- conflicted
+++ resolved
@@ -4,13 +4,8 @@
 
 [project]
 name = "robyn"
-<<<<<<< HEAD
-version = "0.36.2"
+version = "0.37.0"
 description = "A High-Performance, Community-Driven, and Innovator Friendly Web Framework with a Rust runtime."
-=======
-version = "0.37.0"
-description = "A web server that is fast!"
->>>>>>> 2b39ae52
 authors = [{ name = "Sanskar Jethi", email = "sansyrox@gmail.com" }]
 repository = "https://github.com/sparckles/robyn"
 documentation = "https://robyn.tech/"
