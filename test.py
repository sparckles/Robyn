from robyn import Robyn, static_file, jsonify
import asyncio

app = Robyn()

callCount = 0


@app.get("/")
async def h():
    global callCount
    callCount += 1
    message = "Called " + str(callCount) + " times"
    return message

<<<<<<< HEAD
@app.get("/test")
async def test():
    import os
    path = os.path.abspath(os.path.join(os.path.dirname(os.path.realpath(__file__)), "index.html"))
    return static_file(path)


@app.post("/jsonify")
async def json():
    return jsonify({"hello": "world"})
=======

@app.post("/post")
async def postreq(body):
    return bytearray(body).decode("utf-8")
>>>>>>> cfae5f71


@app.get("/sleep")
async def sleeper():
    await asyncio.sleep(5)
    return "sleep function"


@app.get("/blocker")
def blocker():
    import time

    time.sleep(10)
    return "blocker function"


if __name__ == "__main__":
    app.add_header("server", "robyn")
    app.start(port=5000)<|MERGE_RESOLUTION|>--- conflicted
+++ resolved
@@ -13,7 +13,6 @@
     message = "Called " + str(callCount) + " times"
     return message
 
-<<<<<<< HEAD
 @app.get("/test")
 async def test():
     import os
@@ -24,12 +23,10 @@
 @app.post("/jsonify")
 async def json():
     return jsonify({"hello": "world"})
-=======
 
 @app.post("/post")
 async def postreq(body):
     return bytearray(body).decode("utf-8")
->>>>>>> cfae5f71
 
 
 @app.get("/sleep")
