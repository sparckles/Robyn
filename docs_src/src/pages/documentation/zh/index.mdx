import { Guides } from '@/components/documentation/Guides'
import { ApiDocs } from '@/components/documentation/ApiDocs'
import { HeroPattern } from '@/components/documentation/HeroPattern'

export const description =
  '欢迎来到 Robyn API 文档。您将找到全面的指南和文档，帮助您尽快开始使用 Robyn，并在遇到困难时获得支持。'

export const sections = [
  { title: '应用示例', id: 'guides' },
  { title: 'API 参考', id: 'api_docs' },
]

<HeroPattern />

<div className="text-white">
# API文档
欢迎来到 Robyn API 文档。您将找到全面的指南和文档，帮助您尽快开始使用 Robyn，并在遇到困难时获得支持。

<div className="not-prose mb-16 mt-6 flex gap-3">
<<<<<<< HEAD
  <Button href="/documentation/zh/example_app" arrow="right" children="应用示例" />
  <Button href="/documentation/zh/api_reference" variant="outline" children="API 文档" />
=======
  <Button href="/documentation/zh/example_app" arrow="right" children="实际应用示例" />
  <Button href="/documentation/zh/api_reference" variant="outline" children="API文档" />
>>>>>>> 46880c37
</div>

## 入门指南 {{ anchor: false }}

示例应用是一个简单的 Web 应用程序，展示了如何使用 Robyn API。如果您是 Robyn 的新手，这是一个很好的起点。

API 参考包含了有关 Robyn API 的详细信息。如果您已经熟悉 Robyn 并想了解更多关于 API 的信息，这是一个很好的起点。

</div>
<Guides />

<ApiDocs /> <|MERGE_RESOLUTION|>--- conflicted
+++ resolved
@@ -17,13 +17,8 @@
 欢迎来到 Robyn API 文档。您将找到全面的指南和文档，帮助您尽快开始使用 Robyn，并在遇到困难时获得支持。
 
 <div className="not-prose mb-16 mt-6 flex gap-3">
-<<<<<<< HEAD
   <Button href="/documentation/zh/example_app" arrow="right" children="应用示例" />
   <Button href="/documentation/zh/api_reference" variant="outline" children="API 文档" />
-=======
-  <Button href="/documentation/zh/example_app" arrow="right" children="实际应用示例" />
-  <Button href="/documentation/zh/api_reference" variant="outline" children="API文档" />
->>>>>>> 46880c37
 </div>
 
 ## 入门指南 {{ anchor: false }}
