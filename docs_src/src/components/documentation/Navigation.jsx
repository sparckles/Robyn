--- conflicted
+++ resolved
@@ -298,13 +298,12 @@
         title: 'Advanced Features',
       },
       {
-<<<<<<< HEAD
         title: 'OpenAPI Specification',
         href: '/documentation/example_app/openapi',
-=======
+      },
+      {
         href: '/documentation/api_reference/multiprocess_execution',
         title: 'Multiprocess Execution',
->>>>>>> 1d555c9d
       },
       {
         href: '/documentation/api_reference/using_rust_directly',
