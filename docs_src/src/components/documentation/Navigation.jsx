--- conflicted
+++ resolved
@@ -388,7 +388,6 @@
     'Future Roadmap': 'Future Roadmap',
   },
   zh: {
-<<<<<<< HEAD
     'Documentation': '文档',
     'Example Application': '应用示例',
     'API Reference': 'API 参考',
@@ -399,18 +398,6 @@
     'Plugins': '插件',
     'Future Roadmap': '未来发展路线图'
   }
-=======
-    Documentation: '文档',
-    'Example Application': '示例应用',
-    'API Reference': 'API 参考',
-    'Community Resources': '社区资源',
-    Architecture: '架构',
-    'Framework Comparison': '框架对比',
-    Hosting: '托管',
-    Plugins: '插件',
-    'Future Roadmap': '未来路线图',
-  },
->>>>>>> 46880c37
 }
 
 // Add translations for navigation titles and link titles
@@ -462,15 +449,9 @@
     links: {
       'Getting Started': '开始',
       'Modeling Routes': '路由建模',
-<<<<<<< HEAD
       'Authentication and Authorization': '身份验证',
       'Middlewares': '身份验证中间件',
       'Real Time Notifications': '即时通讯',
-=======
-      'Authentication and Authorization': '身份验证和授权',
-      Middlewares: '中间件',
-      'Real Time Notifications': '实时通知',
->>>>>>> 46880c37
       'Monitoring and Logging': '监控和日志',
       Deployment: '部署',
       'OpenAPI Documentation': 'OpenAPI 文档',
@@ -487,22 +468,14 @@
       Redirection: '重定向',
       'File Uploads': '文件上传',
       'Form Data': '表单数据',
-<<<<<<< HEAD
       'Websockets': 'WebSocket',
       'Exceptions': '异常处理',
       'Scaling the Application': '多核扩展',
       'Advanced Features': '高级特性',
-=======
-      Websockets: 'WebSocket',
-      Exceptions: '异常处理',
-      'Scaling the Application': '应用程序扩展',
-      'Advanced Features': '高级功能',
->>>>>>> 46880c37
       'Multiprocess Execution': '多进程执行',
       'Direct Rust Usage': '直接使用 Rust',
       'GraphQL Support': 'GraphQL 支持',
       'Dependency Injection': '依赖注入',
-<<<<<<< HEAD
       'Talks': '演讲',
       'Blogs': '博客',
       'Introduction': '引入',
@@ -511,16 +484,6 @@
       'Exposing Ports': '开放端口'
     }
   }
-=======
-      Talks: '演讲',
-      Blogs: '博客',
-      Introduction: '介绍',
-      'Upcoming Features': '即将推出的功能',
-      Railway: 'Railway',
-      'Exposing Ports': '端口暴露',
-    },
-  },
->>>>>>> 46880c37
 }
 
 export function Navigation(props) {
