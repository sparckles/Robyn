--- conflicted
+++ resolved
@@ -137,33 +137,6 @@
             --volume "${PWD}/dist:/artifacts"
           install: |
             apt update -y
-<<<<<<< HEAD
-            apt install -y gcc musl-dev python3-dev
-            apt install -y --no-install-recommends software-properties-common
-            add-apt-repository ppa:deadsnakes/ppa
-            apt update -y
-            PYTHON=python${{ matrix.python.version }}
-            if [ "${{ matrix.python.version }}" = "3.12" ]; then
-              apt install -y $PYTHON python-setuptools python3-venv
-            else
-              apt install -y $PYTHON $PYTHON-distutils python-setuptools python3-venv
-            fi
-          run: |
-            ls -lrth /artifacts
-            PYTHON=python${{ matrix.python.version }}
-            $PYTHON --version
-            if [ "${{ matrix.python.version }}" = "3.12" ]; then
-              $PYTHON -m venv venv --without-pip
-              source venv/bin/activate
-              curl https://bootstrap.pypa.io/get-pip.py -o get-pip.py
-              $PYTHON get-pip.py
-            else
-              $PYTHON -m venv venv
-              source venv/bin/activate
-            fi
-            pip install --upgrade pip setuptools wheel
-            pip install --force-reinstall dist/robyn*.whl
-=======
             apt install -y software-properties-common
             add-apt-repository -y ppa:deadsnakes/ppa
             apt update -y
@@ -174,7 +147,6 @@
             source venv/bin/activate
             python -m pip install --upgrade pip setuptools wheel
             python -m pip install --force-reinstall /artifacts/robyn*.whl
->>>>>>> 3fadf5ea
             cd ~ && python -c 'import robyn'
       - name: Upload wheels
         uses: actions/upload-artifact@v3
