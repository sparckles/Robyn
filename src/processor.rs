use std::sync::Arc;

use actix_web::{http::Method, web, HttpRequest, HttpResponse, HttpResponseBuilder};
use anyhow::{bail, Result};
// pyO3 module
use crate::types::{Headers, PyFunction};
use futures_util::stream::StreamExt;
use pyo3::prelude::*;
use pyo3::types::PyDict;

use std::fs::File;
use std::io::Read;

/// @TODO make configurable
const MAX_SIZE: usize = 10_000;

#[inline]
pub fn apply_headers(response: &mut HttpResponseBuilder, headers: &Arc<Headers>) {
    for a in headers.iter() {
        response.insert_header((a.key().clone(), a.value().clone()));
    }
}

<<<<<<< HEAD
/// This functions handles the incoming request matches it to the function and serves the response
///
/// # Arguments
///
/// * `function` - a PyFunction matched from the router
///
/// # Errors
///
/// When the route is not found. It should check if the 404 route exist and then serve it back
/// There can also be PyError due to any mis processing of the files
///
pub async fn handle_request(function: PyFunction) -> Result<Response<Body>, hyper::Error> {
    let contents = match execute_function(function).await {
=======
/// Handle message fetches the response function
/// function is the response function fetched from the router
/// tokio task is spawned depending on the type of function fetched (Sync/Async)
pub async fn handle_request(
    function: PyFunction,
    headers: &Arc<Headers>,
    payload: &mut web::Payload,
    req: &HttpRequest,
) -> HttpResponse {
    let contents = match execute_function(function, payload, req).await {
>>>>>>> cfae5f71
        Ok(res) => res,
        Err(err) => {
            println!("Error: {:?}", err);
            let mut response = HttpResponse::InternalServerError();
            apply_headers(&mut response, headers);
            return response.finish();
        }
    };

    let mut response = HttpResponse::Ok();
    apply_headers(&mut response, headers);
    response.body(contents)
}

// ideally this should be async
/// A function to read lossy files and serve it as a html response
///
/// # Arguments
///
/// * `file_path` - The file path that we want the function to read
///
fn read_file(file_path: &str) -> String {
    let mut file = File::open(file_path).unwrap();
    let mut buf = vec![];
    file.read_to_end(&mut buf).unwrap();
    String::from_utf8_lossy(&buf).to_string()
}

#[inline]
async fn execute_function(
    function: PyFunction,
    payload: &mut web::Payload,
    req: &HttpRequest,
) -> Result<String> {
    let mut data: Option<Vec<u8>> = None;

    if req.method() == Method::POST {
        let mut body = web::BytesMut::new();
        while let Some(chunk) = payload.next().await {
            let chunk = chunk?;
            // limit max size of in-memory payload
            if (body.len() + chunk.len()) > MAX_SIZE {
                bail!("Overflow");
            }
            body.extend_from_slice(&chunk);
        }

        data = Some(body.to_vec())
    }

    match function {
        PyFunction::CoRoutine(handler) => {
            let output = Python::with_gil(|py| {
                let handler = handler.as_ref(py);

                let coro: PyResult<&PyAny> = match data {
                    Some(res) => {
                        let data = res.into_py(py);
                        handler.call1((&data,))
                    }
                    None => handler.call0(),
                };
                pyo3_asyncio::into_future(coro?)
            })?;
            let output = output.await?;
            let res = Python::with_gil(|py| -> PyResult<String> {
                let string_contents = output.clone();
                let contents = output.into_ref(py).downcast::<PyDict>();
                match contents {
                    Ok(res) => {
                        // static file or json here
                        let contains_response_type = res.contains("response_type")?;
                        match contains_response_type {
                            true => {
                                let response_type: &str =
                                    res.get_item("response_type").unwrap().extract()?;
                                if response_type == "static_file" {
                                    // static file here and serve string
                                    let file_path = res.get_item("file_path").unwrap().extract()?;
                                    return Ok(read_file(file_path));
                                } else {
                                    return Err(PyErr::from_instance(
                                        "Server Error".into_py(py).as_ref(py),
                                    ));
                                }
                            }
                            false => {
                                return Err(PyErr::from_instance(
                                    "Server Error".into_py(py).as_ref(py),
                                ));
                            }
                        }
                    }
                    Err(_) => {
                        // this means that this is basic string output
                        // and a json serialized string will be parsed here
                        let contents: &str = string_contents.extract(py)?;
                        return Ok(contents.to_string());
                    }
                }
            })?;

            Ok(res)
        }
        PyFunction::SyncFunction(handler) => {
            tokio::task::spawn_blocking(move || {
                Python::with_gil(|py| {
                    let handler = handler.as_ref(py);
<<<<<<< HEAD
                    let output: &str = handler.call0()?.extract()?;
=======
                    let output: PyResult<&PyAny> = match data {
                        Some(res) => {
                            let data = res.into_py(py);
                            handler.call1((&data,))
                        }
                        None => handler.call0(),
                    };
                    let output: &str = output?.extract()?;

>>>>>>> cfae5f71
                    Ok(output.to_string())
                })
            })
            .await?
        }
    }
}<|MERGE_RESOLUTION|>--- conflicted
+++ resolved
@@ -21,7 +21,6 @@
     }
 }
 
-<<<<<<< HEAD
 /// This functions handles the incoming request matches it to the function and serves the response
 ///
 /// # Arguments
@@ -33,12 +32,6 @@
 /// When the route is not found. It should check if the 404 route exist and then serve it back
 /// There can also be PyError due to any mis processing of the files
 ///
-pub async fn handle_request(function: PyFunction) -> Result<Response<Body>, hyper::Error> {
-    let contents = match execute_function(function).await {
-=======
-/// Handle message fetches the response function
-/// function is the response function fetched from the router
-/// tokio task is spawned depending on the type of function fetched (Sync/Async)
 pub async fn handle_request(
     function: PyFunction,
     headers: &Arc<Headers>,
@@ -46,7 +39,6 @@
     req: &HttpRequest,
 ) -> HttpResponse {
     let contents = match execute_function(function, payload, req).await {
->>>>>>> cfae5f71
         Ok(res) => res,
         Err(err) => {
             println!("Error: {:?}", err);
@@ -155,9 +147,6 @@
             tokio::task::spawn_blocking(move || {
                 Python::with_gil(|py| {
                     let handler = handler.as_ref(py);
-<<<<<<< HEAD
-                    let output: &str = handler.call0()?.extract()?;
-=======
                     let output: PyResult<&PyAny> = match data {
                         Some(res) => {
                             let data = res.into_py(py);
@@ -167,7 +156,6 @@
                     };
                     let output: &str = output?.extract()?;
 
->>>>>>> cfae5f71
                     Ok(output.to_string())
                 })
             })
