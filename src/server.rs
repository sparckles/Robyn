use crate::executors::{
    execute_http_function, execute_middleware_function, execute_startup_handler,
};

use crate::routers::const_router::ConstRouter;
use crate::routers::Router;

use crate::routers::http_router::HttpRouter;
use crate::routers::{middleware_router::MiddlewareRouter, web_socket_router::WebSocketRouter};
use crate::shared_socket::SocketHeld;
use crate::types::function_info::{FunctionInfo, MiddlewareType};
use crate::types::headers::Headers;
use crate::types::request::Request;
use crate::types::response::Response;
use crate::types::HttpMethod;
use crate::types::MiddlewareReturn;
use crate::websockets::start_web_socket;

use std::sync::atomic::AtomicBool;
use std::sync::atomic::Ordering::{Relaxed, SeqCst};
use std::sync::{Arc, RwLock};

use std::process::exit;
use std::{env, thread};

use actix_files::Files;
use actix_http::KeepAlive;
use actix_web::*;

// pyO3 module
use log::{debug, error};
use pyo3::exceptions::PyValueError;
use pyo3::prelude::*;

const MAX_PAYLOAD_SIZE: &str = "ROBYN_MAX_PAYLOAD_SIZE";
const DEFAULT_MAX_PAYLOAD_SIZE: usize = 1_000_000; // 1Mb

static STARTED: AtomicBool = AtomicBool::new(false);

#[derive(Clone)]
struct Directory {
    route: String,
    directory_path: String,
    show_files_listing: bool,
    index_file: Option<String>,
}

#[pyclass]
pub struct Server {
    router: Arc<HttpRouter>,
    const_router: Arc<ConstRouter>,
    websocket_router: Arc<WebSocketRouter>,
    middleware_router: Arc<MiddlewareRouter>,
    global_request_headers: Arc<Headers>,
    global_response_headers: Arc<Headers>,
    directories: Arc<RwLock<Vec<Directory>>>,
    startup_handler: Option<Arc<FunctionInfo>>,
    shutdown_handler: Option<Arc<FunctionInfo>>,
}

#[pymethods]
impl Server {
    #[new]
    pub fn new() -> Self {
        Self {
            router: Arc::new(HttpRouter::new()),
            const_router: Arc::new(ConstRouter::new()),
            websocket_router: Arc::new(WebSocketRouter::new()),
            middleware_router: Arc::new(MiddlewareRouter::new()),
            global_request_headers: Arc::new(Headers::new(None)),
            global_response_headers: Arc::new(Headers::new(None)),
            directories: Arc::new(RwLock::new(Vec::new())),
            startup_handler: None,
            shutdown_handler: None,
        }
    }

    pub fn start(
        &mut self,
        py: Python,
        socket: &PyCell<SocketHeld>,
        workers: usize,
    ) -> PyResult<()> {
        pyo3_log::init();

        if STARTED
            .compare_exchange(false, true, SeqCst, Relaxed)
            .is_err()
        {
            debug!("Robyn is already running...");
            return Ok(());
        }

        let raw_socket = socket.try_borrow_mut()?.get_socket();

        let router = self.router.clone();
        let const_router = self.const_router.clone();
        let middleware_router = self.middleware_router.clone();
        let web_socket_router = self.websocket_router.clone();
        let global_request_headers = self.global_request_headers.clone();
        let global_response_headers = self.global_response_headers.clone();
        let directories = self.directories.clone();

        let asyncio = py.import("asyncio")?;
        let event_loop = asyncio.call_method0("new_event_loop")?;
        asyncio.call_method1("set_event_loop", (event_loop,))?;

        let startup_handler = self.startup_handler.clone();
        let shutdown_handler = self.shutdown_handler.clone();

        let task_locals = pyo3_asyncio::TaskLocals::new(event_loop).copy_context(py)?;
        let task_locals_copy = task_locals.clone();

        let max_payload_size = env::var(MAX_PAYLOAD_SIZE)
            .unwrap_or(DEFAULT_MAX_PAYLOAD_SIZE.to_string())
            .trim()
            .parse::<usize>()
            .map_err(|e| {
                PyValueError::new_err(format!(
                    "Failed to parse environment variable {MAX_PAYLOAD_SIZE} - {e}"
                ))
            })?;

        thread::spawn(move || {
            actix_web::rt::System::new().block_on(async move {
                debug!("The number of workers is {}", workers);
                execute_startup_handler(startup_handler, &task_locals_copy)
                    .await
                    .unwrap();

                HttpServer::new(move || {
                    let mut app = App::new();

                    let task_locals = task_locals_copy.clone();
                    let directories = directories.read().unwrap();

                    // this loop matches three types of directory serving
                    // 1. Serves a build folder. e.g. the build folder generated from yarn build
                    // 2. Shows file listing
                    // 3. Just serves the file without any redirection to sub links
                    for directory in directories.iter() {
                        if let Some(index_file) = &directory.index_file {
                            app = app.service(
                                Files::new(&directory.route, &directory.directory_path)
                                    .index_file(index_file)
                                    .redirect_to_slash_directory(),
                            );
                        } else if directory.show_files_listing {
                            app = app.service(
                                Files::new(&directory.route, &directory.directory_path)
                                    .redirect_to_slash_directory()
                                    .show_files_listing(),
                            );
                        } else {
                            app = app
                                .service(Files::new(&directory.route, &directory.directory_path));
                        }
                    }

                    app = app
                        .app_data(web::Data::new(router.clone()))
                        .app_data(web::Data::new(const_router.clone()))
                        .app_data(web::Data::new(middleware_router.clone()))
                        .app_data(web::Data::new(global_request_headers.clone()))
                        .app_data(web::Data::new(global_response_headers.clone()));

                    let web_socket_map = web_socket_router.get_web_socket_map();
                    for (elem, value) in (web_socket_map.read()).iter() {
                        let endpoint = elem.clone();
                        let path_params = value.clone();
                        let task_locals = task_locals.clone();
                        app = app.route(
                            &endpoint.clone(),
                            web::get().to(move |stream: web::Payload, req: HttpRequest| {
                                let endpoint_copy = endpoint.clone();
                                start_web_socket(
                                    req,
                                    stream,
                                    path_params.clone(),
                                    task_locals.clone(),
                                    endpoint_copy,
                                )
                            }),
                        );
                    }

                    debug!("Max payload size is {}", max_payload_size);

                    app.app_data(web::PayloadConfig::new(max_payload_size))
                        .default_service(web::route().to(
                            move |router: web::Data<Arc<HttpRouter>>,
                                  const_router: web::Data<Arc<ConstRouter>>,
                                  middleware_router: web::Data<Arc<MiddlewareRouter>>,
                                  payload: web::Payload,
                                  global_request_headers,
                                  global_response_headers,
                                  req| {
                                pyo3_asyncio::tokio::scope_local(task_locals.clone(), async move {
                                    index(
                                        router,
                                        payload,
                                        const_router,
                                        middleware_router,
                                        global_request_headers,
                                        global_response_headers,
                                        req,
                                    )
                                    .await
                                })
                            },
                        ))
                })
                .keep_alive(KeepAlive::Os)
                .workers(workers)
                .client_request_timeout(std::time::Duration::from_secs(0))
                .listen(raw_socket.into())
                .unwrap()
                .run()
                .await
                .unwrap();
            });
        });

        let event_loop = (*event_loop).call_method0("run_forever");
        if event_loop.is_err() {
            debug!("Ctrl c handler");
<<<<<<< HEAD

            if let Some(function) = shutdown_handler {
                if function.is_async {
                    debug!("Shutdown event handler async");

                    pyo3_asyncio::tokio::run_until_complete(
                        task_locals.event_loop(py),
                        pyo3_asyncio::into_future_with_locals(
                            &task_locals.clone(),
                            function.handler.as_ref(py).call0()?,
                        )
                        .unwrap(),
                    )
                    .unwrap();
                } else {
                    debug!("Shutdown event handler");

                    Python::with_gil(|py| function.handler.call0(py))?;
                }
            }

            abort();
=======
            Python::with_gil(|py| {
                pyo3_asyncio::tokio::run(py, async move {
                    execute_event_handler(shutdown_handler, &task_locals.clone())
                        .await
                        .unwrap();
                    Ok(())
                })
            })?;
            exit(0);
>>>>>>> 028f1615
        }
        Ok(())
    }

    pub fn add_directory(
        &mut self,
        route: String,
        directory_path: String,
        show_files_listing: bool,
        index_file: Option<String>,
    ) {
        self.directories.write().unwrap().push(Directory {
            route,
            directory_path,
            show_files_listing,
            index_file,
        });
    }

    /// Removes a new request header to our concurrent hashmap
    /// this can be called after the server has started.
    pub fn remove_header(&self, key: &str) {
        self.global_request_headers.headers.remove(key);
    }

    /// Removes a new response header to our concurrent hashmap
    /// this can be called after the server has started.
    pub fn remove_response_header(&self, key: &str) {
        self.global_response_headers.headers.remove(key);
    }

    pub fn apply_request_headers(&mut self, headers: &Headers) {
        self.global_request_headers = Arc::new(headers.clone());
    }

    pub fn apply_response_headers(&mut self, headers: &Headers) {
        self.global_response_headers = Arc::new(headers.clone());
    }

    /// Add a new route to the routing tables
    /// can be called after the server has been started
    pub fn add_route(
        &self,
        py: Python,
        route_type: &HttpMethod,
        route: &str,
        function: FunctionInfo,
        is_const: bool,
    ) {
        let second_route: String = if route.ends_with('/') {
            route[0..route.len() - 1].to_string()
        } else {
            format!("{}/", route)
        };

        self._add_route(py, route_type, route, function.clone(), is_const);
        self._add_route(py, route_type, &second_route, function, is_const);
    }

    fn _add_route(
        &self,
        py: Python,
        route_type: &HttpMethod,
        route: &str,
        function: FunctionInfo,
        is_const: bool,
    ) {
        debug!("Route added for {:?} {} ", route_type, route);
        let asyncio = py.import("asyncio").unwrap();
        let event_loop = asyncio.call_method0("get_event_loop").unwrap();

        if is_const {
            match self
                .const_router
                .add_route(route_type, route, function, Some(event_loop))
            {
                Ok(_) => (),
                Err(e) => {
                    debug!("Error adding const route {}", e);
                }
            }
        } else {
            match self.router.add_route(route_type, route, function, None) {
                Ok(_) => (),
                Err(e) => {
                    debug!("Error adding route {}", e);
                }
            }
        }
    }

    /// Add a new global middleware
    /// can be called after the server has been started
    pub fn add_global_middleware(&self, middleware_type: &MiddlewareType, function: FunctionInfo) {
        self.middleware_router
            .add_global_middleware(middleware_type, function)
            .unwrap();
    }

    /// Add a new route to the routing tables
    /// can be called after the server has been started
    pub fn add_middleware_route(
        &self,
        middleware_type: &MiddlewareType,
        route: &str,
        function: FunctionInfo,
    ) {
        debug!(
            "MiddleWare Route added for {:?} {} ",
            middleware_type, route
        );
        self.middleware_router
            .add_route(middleware_type, route, function, None)
            .unwrap();
    }

    /// Add a new web socket route to the routing tables
    /// can be called after the server has been started
    pub fn add_web_socket_route(
        &mut self,
        route: &str,
        connect_route: FunctionInfo,
        close_route: FunctionInfo,
        message_route: FunctionInfo,
    ) {
        self.websocket_router
            .add_websocket_route(route, connect_route, close_route, message_route);
    }

    /// Add a new startup handler
    pub fn add_startup_handler(&mut self, function: FunctionInfo) {
        self.startup_handler = Some(Arc::new(function));
        debug!("Added startup handler {:?}", self.startup_handler);
    }

    /// Add a new shutdown handler
    pub fn add_shutdown_handler(&mut self, function: FunctionInfo) {
        self.shutdown_handler = Some(Arc::new(function));
        debug!("Added shutdown handler {:?}", self.shutdown_handler);
    }
}

impl Default for Server {
    fn default() -> Self {
        Self::new()
    }
}

/// This is our service handler. It receives a Request, routes on it
/// path, and returns a Future of a Response.
async fn index(
    router: web::Data<Arc<HttpRouter>>,
    payload: web::Payload,
    const_router: web::Data<Arc<ConstRouter>>,
    middleware_router: web::Data<Arc<MiddlewareRouter>>,
    global_request_headers: web::Data<Arc<Headers>>,
    global_response_headers: web::Data<Arc<Headers>>,
    req: HttpRequest,
) -> impl Responder {
    let mut request = Request::from_actix_request(&req, payload, &global_request_headers).await;

    // Before middleware
    // Global
    let mut before_middlewares =
        middleware_router.get_global_middlewares(&MiddlewareType::BeforeRequest);
    // Route specific
    if let Some((function, route_params)) =
        middleware_router.get_route(&MiddlewareType::BeforeRequest, req.uri().path())
    {
        before_middlewares.push(function);
        request.path_params = route_params;
    }
    for before_middleware in before_middlewares {
        request = match execute_middleware_function(&request, &before_middleware).await {
            Ok(MiddlewareReturn::Request(r)) => r,
            Ok(MiddlewareReturn::Response(r)) => {
                // If a before middleware returns a response, we abort the request and return the response
                return r;
            }
            Err(e) => {
                error!(
                    "Error while executing before middleware function for endpoint `{}`: {}",
                    req.uri().path(),
                    get_traceback(e.downcast_ref::<PyErr>().unwrap())
                );
                return Response::internal_server_error(None);
            }
        };
    }

    // Route execution
    let mut response = if let Some(res) = const_router.get_route(
        &HttpMethod::from_actix_method(req.method()),
        req.uri().path(),
    ) {
        res
    } else if let Some((function, route_params)) = router.get_route(
        &HttpMethod::from_actix_method(req.method()),
        req.uri().path(),
    ) {
        request.path_params = route_params;
        match execute_http_function(&request, &function).await {
            Ok(r) => r,
            Err(e) => {
                error!(
                    "Error while executing route function for endpoint `{}`: {}",
                    req.uri().path(),
                    get_traceback(&e)
                );

                Response::internal_server_error(None)
            }
        }
    } else {
        Response::not_found(None)
    };

    debug!("OG Response : {:?}", response);

    response.headers.extend(&global_response_headers);

    debug!("Extended Response : {:?}", response);

    // After middleware
    // Global
    let mut after_middlewares =
        middleware_router.get_global_middlewares(&MiddlewareType::AfterRequest);
    // Route specific
    if let Some((function, _)) =
        middleware_router.get_route(&MiddlewareType::AfterRequest, req.uri().path())
    {
        after_middlewares.push(function);
    }
    for after_middleware in after_middlewares {
        response = match execute_middleware_function(&response, &after_middleware).await {
            Ok(MiddlewareReturn::Request(_)) => {
                error!("After middleware returned a request");
                return Response::internal_server_error(Some(&response.headers));
            }
            Ok(MiddlewareReturn::Response(r)) => {
                let response = r;

                debug!("Response returned: {:?}", response);
                response
            }
            Err(e) => {
                error!(
                    "Error while executing after middleware function for endpoint `{}`: {}",
                    req.uri().path(),
                    get_traceback(e.downcast_ref::<PyErr>().unwrap())
                );
                return Response::internal_server_error(Some(&response.headers));
            }
        };
    }

    debug!("Response returned: {:?}", response);

    response
}

fn get_traceback(error: &PyErr) -> String {
    Python::with_gil(|py| -> String {
        if let Some(traceback) = error.traceback(py) {
            let msg = match traceback.format() {
                Ok(msg) => format!("\n{msg} {error}"),
                Err(e) => e.to_string(),
            };
            return msg;
        };

        error.value(py).to_string()
    })
}<|MERGE_RESOLUTION|>--- conflicted
+++ resolved
@@ -224,8 +224,6 @@
         let event_loop = (*event_loop).call_method0("run_forever");
         if event_loop.is_err() {
             debug!("Ctrl c handler");
-<<<<<<< HEAD
-
             if let Some(function) = shutdown_handler {
                 if function.is_async {
                     debug!("Shutdown event handler async");
@@ -247,17 +245,6 @@
             }
 
             abort();
-=======
-            Python::with_gil(|py| {
-                pyo3_asyncio::tokio::run(py, async move {
-                    execute_event_handler(shutdown_handler, &task_locals.clone())
-                        .await
-                        .unwrap();
-                    Ok(())
-                })
-            })?;
-            exit(0);
->>>>>>> 028f1615
         }
         Ok(())
     }
