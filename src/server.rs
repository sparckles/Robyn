use crate::executors::execute_event_handler;
use crate::io_helpers::apply_headers;
use crate::request_handler::{handle_http_middleware_request, handle_http_request};

use crate::routers::const_router::ConstRouter;

use crate::routers::router::Router;
use crate::routers::types::MiddlewareRoute;
use crate::routers::{middleware_router::MiddlewareRouter, web_socket_router::WebSocketRouter};
use crate::shared_socket::SocketHeld;
use crate::types::{Headers, PyFunction};
use crate::web_socket_connection::start_web_socket;

use std::cell::RefCell;
use std::collections::HashMap;
use std::convert::TryInto;
use std::rc::Rc;
use std::sync::atomic::AtomicBool;
use std::sync::atomic::Ordering::{Relaxed, SeqCst};
use std::sync::{Arc, RwLock};

use std::thread;

use actix_files::Files;
use actix_http::header::HeaderMap;
use actix_http::{KeepAlive, Method};
use actix_web::*;
use dashmap::DashMap;
use futures_util::stream::StreamExt;

// pyO3 module
use log::debug;
use pyo3::prelude::*;

static STARTED: AtomicBool = AtomicBool::new(false);

#[derive(Clone)]
struct Directory {
    route: String,
    directory_path: String,
    index_file: Option<String>,
    show_files_listing: bool,
}

#[pyclass]
pub struct Server {
    router: Arc<Router>,
    const_router: Arc<ConstRouter>,
    websocket_router: Arc<WebSocketRouter>,
    middleware_router: Arc<MiddlewareRouter>,
    global_headers: Arc<DashMap<String, String>>,
    directories: Arc<RwLock<Vec<Directory>>>,
    startup_handler: Option<Arc<PyFunction>>,
    shutdown_handler: Option<Arc<PyFunction>>,
}

#[pymethods]
impl Server {
    #[new]
    pub fn new() -> Self {
        Self {
            router: Arc::new(Router::new()),
            const_router: Arc::new(ConstRouter::new()),
            websocket_router: Arc::new(WebSocketRouter::new()),
            middleware_router: Arc::new(MiddlewareRouter::new()),
            global_headers: Arc::new(DashMap::new()),
            directories: Arc::new(RwLock::new(Vec::new())),
            startup_handler: None,
            shutdown_handler: None,
        }
    }

    pub fn start(
        &mut self,
        py: Python,
        socket: &PyCell<SocketHeld>,
        workers: usize,
    ) -> PyResult<()> {
        pyo3_log::init();

        if STARTED
            .compare_exchange(false, true, SeqCst, Relaxed)
            .is_err()
        {
            debug!("Robyn is already running...");
            return Ok(());
        }

        let borrow = socket.try_borrow_mut()?;
        let held_socket: &SocketHeld = &*borrow;

        let raw_socket = held_socket.get_socket();

        let router = self.router.clone();
        let const_router = self.const_router.clone();
        let middleware_router = self.middleware_router.clone();
        let web_socket_router = self.websocket_router.clone();
        let global_headers = self.global_headers.clone();
        let directories = self.directories.clone();
        let workers = Arc::new(workers);

        let asyncio = py.import("asyncio").unwrap();

        let event_loop = asyncio.call_method0("new_event_loop").unwrap();
        asyncio
            .call_method1("set_event_loop", (event_loop,))
            .unwrap();
        let startup_handler = self.startup_handler.clone();
        let shutdown_handler = self.shutdown_handler.clone();

        let task_locals = Arc::new(pyo3_asyncio::TaskLocals::new(event_loop).copy_context(py)?);
        let task_locals_cleanup = task_locals.clone();

        thread::spawn(move || {
            actix_web::rt::System::new().block_on(async move {
                debug!("The number of workers are {}", workers.clone());
                execute_event_handler(startup_handler, &task_locals)
                    .await
                    .unwrap();

                HttpServer::new(move || {
                    let mut app = App::new();

                    let task_locals = task_locals.clone();
                    let directories = directories.read().unwrap();

                    // this loop matches three types of directory serving
                    // 1. Serves a build folder. e.g. the build folder generated from yarn build
                    // 2. Shows file listing
                    // 3. Just serves the file without any redirection to sub links
                    for directory in directories.iter() {
                        if let Some(index_file) = &directory.index_file {
                            app = app.service(
                                Files::new(&directory.route, &directory.directory_path)
                                    .index_file(index_file)
                                    .redirect_to_slash_directory(),
                            );
                        } else if directory.show_files_listing {
                            app = app.service(
                                Files::new(&directory.route, &directory.directory_path)
                                    .redirect_to_slash_directory()
                                    .show_files_listing(),
                            );
                        } else {
                            app = app
                                .service(Files::new(&directory.route, &directory.directory_path));
                        }
                    }

                    app = app
                        .app_data(web::Data::new(router.clone()))
                        .app_data(web::Data::new(const_router.clone()))
                        .app_data(web::Data::new(middleware_router.clone()))
                        .app_data(web::Data::new(global_headers.clone()));

                    let web_socket_map = web_socket_router.get_web_socket_map();
                    for (elem, value) in (web_socket_map.read().unwrap()).iter() {
                        let route = elem.clone();
                        let params = value.clone();
                        let task_locals = task_locals.clone();
                        app = app.route(
                            &route.clone(),
                            web::get().to(
                                move |_router: web::Data<Arc<Router>>,
                                      _global_headers: web::Data<Arc<Headers>>,
                                      stream: web::Payload,
                                      req: HttpRequest| {
                                    start_web_socket(
                                        req,
                                        stream,
                                        params.clone(),
                                        task_locals.clone(),
                                    )
                                },
                            ),
                        );
                    }

                    app.default_service(web::route().to(
                        move |router,
                              const_router: web::Data<Arc<ConstRouter>>,
                              middleware_router: web::Data<Arc<MiddlewareRouter>>,
                              global_headers,
                              payload,
                              req| {
                            pyo3_asyncio::tokio::scope_local((*task_locals).clone(), async move {
                                index(
                                    router,
                                    const_router,
                                    middleware_router,
                                    global_headers,
                                    payload,
                                    req,
                                )
                                .await
                            })
                        },
                    ))
                })
                .keep_alive(KeepAlive::Os)
                .workers(*workers.clone())
                .client_request_timeout(std::time::Duration::from_secs(0))
                .listen(raw_socket.try_into().unwrap())
                .unwrap()
                .run()
                .await
                .unwrap();
            });
        });

        let event_loop = (*event_loop).call_method0("run_forever");
        if event_loop.is_err() {
            debug!("Ctrl c handler");
            Python::with_gil(|py| {
                pyo3_asyncio::tokio::run(py, async move {
                    execute_event_handler(shutdown_handler, &task_locals_cleanup)
                        .await
                        .unwrap();
                    Ok(())
                })
                .unwrap();
            })
        }
        Ok(())
    }

    pub fn add_directory(
        &mut self,
        route: String,
        directory_path: String,
        index_file: Option<String>,
        show_files_listing: bool,
    ) {
        self.directories.write().unwrap().push(Directory {
            route,
            directory_path,
            index_file,
            show_files_listing,
        });
    }

    /// Adds a new header to our concurrent hashmap
    /// this can be called after the server has started.
    pub fn add_header(&self, key: &str, value: &str) {
        self.global_headers
            .insert(key.to_string(), value.to_string());
    }

    /// Removes a new header to our concurrent hashmap
    /// this can be called after the server has started.
    pub fn remove_header(&self, key: &str) {
        self.global_headers.remove(key);
    }

    /// Add a new route to the routing tables
    /// can be called after the server has been started
    #[allow(clippy::too_many_arguments)]
    pub fn add_route(
        &self,
        py: Python,
        route_type: &str,
        route: &str,
        handler: Py<PyAny>,
        is_async: bool,
        number_of_params: u8,
        const_route: bool,
    ) {
        debug!("Route added for {} {} ", route_type, route);
        // let event_loop = pyo3_asyncio::tokio::get_current_loop(py).unwrap();
        let asyncio = py.import("asyncio").unwrap();
        let event_loop = asyncio.call_method0("get_event_loop").unwrap();

        if const_route {
            self.const_router
                .add_route(
                    route_type,
                    route,
                    handler,
                    is_async,
                    number_of_params,
                    event_loop,
                )
                .unwrap();
        } else {
            self.router
                .add_route(route_type, route, handler, is_async, number_of_params)
                .unwrap();
        }
    }

    /// Add a new route to the routing tables
    /// can be called after the server has been started
    pub fn add_middleware_route(
        &self,
        route_type: &str,
        route: &str,
        handler: Py<PyAny>,
        is_async: bool,
        number_of_params: u8,
    ) {
        debug!("MiddleWare Route added for {} {} ", route_type, route);

        let route_type = MiddlewareRoute::from_str(route_type);

        self.middleware_router
            .add_route(route_type, route, handler, is_async, number_of_params)
            .unwrap();
    }

    /// Add a new web socket route to the routing tables
    /// can be called after the server has been started
    pub fn add_web_socket_route(
        &mut self,
        route: &str,
        // handler, is_async, number of params
        connect_route: (Py<PyAny>, bool, u8),
        close_route: (Py<PyAny>, bool, u8),
        message_route: (Py<PyAny>, bool, u8),
    ) {
        self.websocket_router
            .add_websocket_route(route, connect_route, close_route, message_route);
    }

    /// Add a new startup handler
    pub fn add_startup_handler(&mut self, handler: Py<PyAny>, is_async: bool) {
        debug!("Adding startup handler");
        match is_async {
            true => self.startup_handler = Some(Arc::new(PyFunction::CoRoutine(handler))),
            false => self.startup_handler = Some(Arc::new(PyFunction::SyncFunction(handler))),
        };
        debug!("{:?}", self.startup_handler);
    }

    /// Add a new shutdown handler
    pub fn add_shutdown_handler(&mut self, handler: Py<PyAny>, is_async: bool) {
        debug!("Adding shutdown handler");
        match is_async {
            true => self.shutdown_handler = Some(Arc::new(PyFunction::CoRoutine(handler))),
            false => self.shutdown_handler = Some(Arc::new(PyFunction::SyncFunction(handler))),
        };
        debug!("{:?}", self.startup_handler);
        debug!("{:?}", self.shutdown_handler);
    }
}

impl Default for Server {
    fn default() -> Self {
        Self::new()
    }
}

async fn merge_headers(
    global_headers: &Arc<Headers>,
    request_headers: &HeaderMap,
) -> HashMap<String, String> {
    let mut headers = HashMap::new();

    for elem in (global_headers).iter() {
        headers.insert(elem.key().clone(), elem.value().clone());
    }

    for (key, value) in (request_headers).iter() {
        headers.insert(
            key.to_string().clone(),
            // test if this crashes or not
            value.to_str().unwrap().to_string().clone(),
        );
    }

    headers
}

/// This is our service handler. It receives a Request, routes on it
/// path, and returns a Future of a Response.
async fn index(
    router: web::Data<Arc<Router>>,
    const_router: web::Data<Arc<ConstRouter>>,
    middleware_router: web::Data<Arc<MiddlewareRouter>>,
    global_headers: web::Data<Arc<Headers>>,
    mut payload: web::Payload,
    req: HttpRequest,
) -> impl Responder {
    let queries = Rc::new(RefCell::new(HashMap::new()));

    if !req.query_string().is_empty() {
        let split = req.query_string().split('&');
        for s in split {
            let params = s.split_once('=').unwrap_or((s, ""));
            queries
                .borrow_mut()
                .insert(params.0.to_string(), params.1.to_string());
        }
    }

    let headers = merge_headers(&global_headers, req.headers()).await;
    const MAX_SIZE: usize = 10_000;
    let mut data: Vec<u8> = Vec::new();

    if req.method() == Method::POST
        || req.method() == Method::PUT
        || req.method() == Method::PATCH
        || req.method() == Method::DELETE
    {
        let mut body = web::BytesMut::new();
        while let Some(chunk) = payload.next().await {
            let chunk = chunk.unwrap();
            // limit max size of in-memory payload
            if (body.len() + chunk.len()) > MAX_SIZE {
                return HttpResponse::PayloadTooLarge().finish();
            }
            body.extend_from_slice(&chunk);
        }

        data = body.to_vec()
    }

    // payload = [1,2,3,4,5,'\0']
    //           i=0
    //          .next() -> 1
    //          i=1
    // need a better name for this
<<<<<<< HEAD
    let tuple_params = match middleware_router.get_route("BEFORE_REQUEST", req.uri().path()) {
        Some(((handler_function, number_of_params), route_params)) => {
            let x = handle_http_middleware_request(
                // potentially return the data method
                handler_function,
                number_of_params,
                &headers,
                &mut data,
                route_params,
                queries.clone(),
                None,
            )
            .await;
            debug!("Middleware contents {:?}", x);
            x
        }
        None => HashMap::new(),
    };
=======
    let tuple_params =
        match middleware_router.get_route(MiddlewareRoute::BeforeRequest, req.uri().path()) {
            Some(((handler_function, number_of_params), route_params)) => {
                let x = handle_http_middleware_request(
                    handler_function,
                    number_of_params,
                    &headers,
                    &mut payload,
                    &req,
                    route_params,
                    queries.clone(),
                )
                .await;
                debug!("Middleware contents {:?}", x);
                x
            }
            None => HashMap::new(),
        };
>>>>>>> 04a53fc3

    // payload = ['\0']
    debug!("These are the tuple params {:?}", tuple_params);

    let headers_dup = if !tuple_params.is_empty() {
        tuple_params.get("headers").unwrap().clone()
    } else {
        headers
    };
    debug!("These are the request headers {:?}", headers_dup);

    let response = if const_router
        .get_route(req.method().clone(), req.uri().path())
        .is_some()
    {
        let mut response = HttpResponse::Ok();
        apply_headers(&mut response, headers_dup.clone());
        response.body(
            const_router
                .get_route(req.method().clone(), req.uri().path())
                .unwrap(),
        )
    } else {
        match router.get_route(req.method().clone(), req.uri().path()) {
            Some(((handler_function, number_of_params), route_params)) => {
                handle_http_request(
                    handler_function,
                    number_of_params,
                    headers_dup.clone(),
                    &mut data,
                    route_params,
                    queries.clone(),
                )
                .await
            }
            None => {
                let mut response = HttpResponse::Ok();
                apply_headers(&mut response, headers_dup.clone());
                response.finish()
            }
        }
    };

    if let Some(((handler_function, number_of_params), route_params)) =
        middleware_router.get_route(MiddlewareRoute::AfterRequest, req.uri().path())
    {
        let x = handle_http_middleware_request(
            handler_function,
            number_of_params,
            &headers_dup,
            &mut data,
            route_params,
            queries.clone(),
            Some(&response),
        )
        .await;
        debug!("{:?}", x);
    };

    response
}<|MERGE_RESOLUTION|>--- conflicted
+++ resolved
@@ -419,7 +419,6 @@
     //          .next() -> 1
     //          i=1
     // need a better name for this
-<<<<<<< HEAD
     let tuple_params = match middleware_router.get_route("BEFORE_REQUEST", req.uri().path()) {
         Some(((handler_function, number_of_params), route_params)) => {
             let x = handle_http_middleware_request(
@@ -438,26 +437,7 @@
         }
         None => HashMap::new(),
     };
-=======
-    let tuple_params =
-        match middleware_router.get_route(MiddlewareRoute::BeforeRequest, req.uri().path()) {
-            Some(((handler_function, number_of_params), route_params)) => {
-                let x = handle_http_middleware_request(
-                    handler_function,
-                    number_of_params,
-                    &headers,
-                    &mut payload,
-                    &req,
-                    route_params,
-                    queries.clone(),
-                )
-                .await;
-                debug!("Middleware contents {:?}", x);
-                x
-            }
-            None => HashMap::new(),
-        };
->>>>>>> 04a53fc3
+
 
     // payload = ['\0']
     debug!("These are the tuple params {:?}", tuple_params);
