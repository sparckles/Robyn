use crate::processor::{apply_headers, handle_request};
use crate::router::Router;
use crate::types::Headers;
use std::sync::atomic::AtomicBool;
use std::sync::atomic::Ordering::{Relaxed, SeqCst};
use std::sync::Arc;
use std::thread;
// pyO3 module
use actix_web::*;
use dashmap::DashMap;
use pyo3::prelude::*;
use pyo3::types::PyAny;

// hyper modules
use pyo3_asyncio::run_forever;

static STARTED: AtomicBool = AtomicBool::new(false);

#[pyclass]
pub struct Server {
    router: Arc<Router>,
    headers: Arc<DashMap<String, String>>,
}

impl Default for Server {
    fn default() -> Self {
        Self::new()
    }
}

#[pymethods]
impl Server {
    #[new]
    pub fn new() -> Self {
        Self {
            router: Arc::new(Router::new()),
            headers: Arc::new(DashMap::new()),
        }
    }

    pub fn start(&mut self, py: Python, port: u16) {
        if STARTED
            .compare_exchange(false, true, SeqCst, Relaxed)
            .is_err()
        {
            println!("Already running...");
            return;
        }

        let router = self.router.clone();
        let headers = self.headers.clone();

        thread::spawn(move || {
            //init_current_thread_once();
            actix_web::rt::System::new().block_on(async move {
                let addr = format!("127.0.0.1:{}", port);

                HttpServer::new(move || {
                    App::new()
                        .app_data(web::Data::new(router.clone()))
                        .app_data(web::Data::new(headers.clone()))
                        .default_service(web::route().to(index))
                })
                .bind(addr)
                .unwrap()
                .run()
                .await
                .unwrap();
            });
        });

        run_forever(py).unwrap()
    }

    /// Adds a new header to our concurrent hashmap
    /// this can be called after the server has started.
    pub fn add_header(&self, key: &str, value: &str) {
        self.headers.insert(key.to_string(), value.to_string());
    }

    /// Removes a new header to our concurrent hashmap
    /// this can be called after the server has started.
    pub fn remove_header(&self, key: &str) {
        self.headers.remove(key);
    }

    /// Add a new route to the routing tables
    /// can be called after the server has been started
    pub fn add_route(&self, route_type: &str, route: &str, handler: Py<PyAny>, is_async: bool) {
        println!("Route added for {} {} ", route_type, route);
        self.router.add_route(route_type, route, handler, is_async);
    }
}

/// This is our service handler. It receives a Request, routes on it
/// path, and returns a Future of a Response.
async fn index(
    router: web::Data<Arc<Router>>,
    headers: web::Data<Arc<Headers>>,
    mut payload: web::Payload,
    req: HttpRequest,
) -> impl Responder {
    match router.get_route(req.method().clone(), req.uri().path()) {
<<<<<<< HEAD
        Some(handler_function) => handle_request(handler_function).await,
=======
        Some(handler_function) => {
            handle_request(handler_function, &headers, &mut payload, &req).await
        }
>>>>>>> cfae5f71
        None => {
            let mut response = HttpResponse::NotFound();
            apply_headers(&mut response, &headers);
            response.finish()
        }
    }
}<|MERGE_RESOLUTION|>--- conflicted
+++ resolved
@@ -101,13 +101,9 @@
     req: HttpRequest,
 ) -> impl Responder {
     match router.get_route(req.method().clone(), req.uri().path()) {
-<<<<<<< HEAD
-        Some(handler_function) => handle_request(handler_function).await,
-=======
         Some(handler_function) => {
             handle_request(handler_function, &headers, &mut payload, &req).await
         }
->>>>>>> cfae5f71
         None => {
             let mut response = HttpResponse::NotFound();
             apply_headers(&mut response, &headers);
