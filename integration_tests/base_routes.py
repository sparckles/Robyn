import asyncio
import logging
import os
import pathlib

from robyn import WS, Robyn, jsonify, serve_file, serve_html
from robyn.log_colors import Colors
from robyn.robyn import Response
from robyn.templating import JinjaTemplate

app = Robyn(__file__)
websocket = WS(app, "/web_socket")
i = -1

logger = logging.getLogger(__name__)
current_file_path = pathlib.Path(__file__).parent.resolve()
jinja_template = JinjaTemplate(os.path.join(current_file_path, "templates"))


@websocket.on("message")
async def connect(websocket_id):
    print(websocket_id)
    global i
    i += 1
    if i == 0:
        return "Whaaat??"
    elif i == 1:
        return "Whooo??"
    elif i == 2:
        i = -1
        return "*chika* *chika* Slim Shady."


@websocket.on("close")
def close():
    return "GoodBye world, from ws"


@websocket.on("connect")
def message():
    return "Hello world, from ws"


callCount = 0


@app.get("/")
async def hello(request):
    global callCount
    callCount += 1
    message = "Called " + str(callCount) + " times"
    print(message, request)
    return {"status_code": 200, "body": "hello", "type": "text"}


@app.get("/const_request", const=True)
async def const_request():
    return "Hello world"


@app.get("/const_request_json", const=True)
async def const_request_json():
    return jsonify({"hello": "world"})


@app.get("/const_request_headers", const=True)
async def const_request_headers():
    return {
        "status_code": 200,
        "body": "",
        "type": "text",
        "headers": {"Header": "header_value"},
    }


@app.get("/request_headers")
async def request_headers():
    return {
        "status_code": 200,
        "body": "This is a regular response",
        "type": "text",
        "headers": {"Header": "header_value"},
    }


@app.get("/404")
def return_404():
    return {"status_code": 404, "body": "hello", "type": "text"}


@app.post("/404")
def return_404_post():
    return {"status_code": 404, "body": "hello", "type": "text"}


@app.get("/int_status_code")
def return_int_status_code():
    return {"status_code": 202, "body": "hello", "type": "text"}


@app.before_request("/")
async def hello_before_request(request):
    global callCount
    callCount += 1
    print(request)
    return ""


@app.after_request("/")
async def hello_after_request(request):
    global callCount
    callCount += 1
    print(request)
    return ""


@app.get("/test/:id")
async def test(request):
    print(request)
    current_file_path = pathlib.Path(__file__).parent.resolve()
    html_file = os.path.join(current_file_path, "index.html")

    return serve_html(html_file)


@app.get("/template_render")
async def template_render():
    context = {"framework": "Robyn", "templating_engine": "Jinja2"}

    template = jinja_template.render_template(template_name="test.html", **context)
    return template


@app.get("/jsonify")
async def json_get():
    return jsonify({"hello": "world"})


@app.get("/query")
async def query_get(request):
    query_data = request["queries"]
    return jsonify(query_data)


@app.post("/jsonify/:id")
async def json(request):
    return jsonify({"hello": "world"})


@app.post("/post")
async def post():
    return "POST Request"


@app.post("/post_with_body")
async def postreq_with_body(request):
    return bytearray(request["body"]).decode("utf-8")


@app.put("/put")
async def put(request):
    return "PUT Request"


@app.put("/put_with_body")
async def putreq_with_body(request):
    print(request)
    return bytearray(request["body"]).decode("utf-8")


@app.post("/headers")
async def postreq_with_headers(request):
    logger.info(f"{Colors.OKGREEN} {request['headers']} \n{Colors.ENDC}")
    return jsonify(request["headers"])


@app.delete("/delete")
async def delete():
    return "DELETE Request"


@app.delete("/delete_with_body")
async def deletereq_with_body(request):
    return bytearray(request["body"]).decode("utf-8")


@app.patch("/patch")
async def patch():
    return "PATCH Request"


@app.patch("/patch_with_body")
async def patchreq_with_body(request):
    return bytearray(request["body"]).decode("utf-8")


@app.get("/sleep")
async def sleeper():
    await asyncio.sleep(5)
    return "sleep function"


@app.get("/blocker")
def blocker():
    import time

    time.sleep(10)
    return "blocker function"


async def startup_handler():
    print("Starting up")


@app.shutdown_handler
def shutdown_handler():
    print("Shutting down")


@app.get("/redirect")
async def redirect(request):
    return {
        "status_code": 307,
        "body": "",
        "type": "text",
        "headers": {"Location": "redirect_route"},
    }


@app.get("/redirect_route")
async def redirect_route(request):
    return "This is the redirected route"


@app.get("/types/response")
def response_type(request):
    return Response(status_code=200, headers={}, body="OK")


@app.get("/types/str")
def str_type(request):
    return "OK"


@app.get("/types/int")
def int_type(request):
    return 0


@app.get("/async/types/response")
async def async_response_type(request):
    return Response(status_code=200, headers={}, body="OK")


@app.get("/async/types/str")
async def async_str_type(request):
    return "OK"


@app.get("/async/types/int")
async def async_int_type(request):
    return 0


@app.get("/file_download_sync")
def file_download_sync():
    current_file_path = pathlib.Path(__file__).parent.resolve()
    file_path = os.path.join(current_file_path, "downloads", "test.txt")
    return serve_file(file_path)


@app.get("/file_download_async")
async def file_download_async():
    current_file_path = pathlib.Path(__file__).parent.resolve()
    file_path = os.path.join(current_file_path, "downloads", "test.txt")
    return serve_file(file_path)


<<<<<<< HEAD
@app.get("/binary_output_sync")
def binary_output_sync(request):
    return b"OK"


@app.get("/binary_output_response_sync")
def binary_output_response_sync(request):
    return Response(
        status_code=200,
        headers={"Content-Type": "application/octet-stream"},
        body="OK",
    )


@app.get("/binary_output_async")
async def binary_output_async(request):
    return b"OK"


@app.get("/binary_output_response_async")
async def binary_output_response_async(request):
    return Response(
        status_code=200,
        headers={"Content-Type": "application/octet-stream"},
        body="OK",
    )
=======
@app.get("/sync/raise")
def sync_raise():
    raise Exception()


@app.get("/async/raise")
async def async_raise():
    raise Exception()
>>>>>>> af940867


if __name__ == "__main__":
    app.add_request_header("server", "robyn")
    current_file_path = pathlib.Path(__file__).parent.resolve()
    app.add_directory(
        route="/test_dir",
        directory_path=os.path.join(current_file_path, "build"),
        index_file="index.html",
    )
    app.startup_handler(startup_handler)
    app.start(port=8080)<|MERGE_RESOLUTION|>--- conflicted
+++ resolved
@@ -276,7 +276,6 @@
     return serve_file(file_path)
 
 
-<<<<<<< HEAD
 @app.get("/binary_output_sync")
 def binary_output_sync(request):
     return b"OK"
@@ -303,7 +302,8 @@
         headers={"Content-Type": "application/octet-stream"},
         body="OK",
     )
-=======
+
+
 @app.get("/sync/raise")
 def sync_raise():
     raise Exception()
@@ -312,7 +312,6 @@
 @app.get("/async/raise")
 async def async_raise():
     raise Exception()
->>>>>>> af940867
 
 
 if __name__ == "__main__":
