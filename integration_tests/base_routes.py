import os

import pathlib
from collections import defaultdict
from typing import Optional

from robyn import WS, Robyn, Request, Response, jsonify, serve_file, serve_html
from robyn.authentication import AuthenticationHandler, BearerGetter, Identity
from robyn.templating import JinjaTemplate

<<<<<<< HEAD

from views import SyncView, AsyncView
=======
from integration_tests.views import SyncView, AsyncView
from integration_tests.subroutes import sub_router
>>>>>>> d04fb5ea

app = Robyn(__file__)
websocket = WS(app, "/web_socket")

# Creating a new WS app to test json handling + to serve an example to future users of this lib
# while the original "raw" web_socket is used with benchmark tests
websocket_json = WS(app, "/web_socket_json")

current_file_path = pathlib.Path(__file__).parent.resolve()
jinja_template = JinjaTemplate(os.path.join(current_file_path, "templates"))

# ===== Websockets =====

# Make it easier for multiple test runs
websocket_state = defaultdict(int)


@websocket_json.on("message")
async def jsonws_message(websocket_id: str, msg: str) -> str:
    response: dict = {"ws_id": websocket_id, "resp": "", "msg": msg}
    global websocket_state
    state = websocket_state[websocket_id]
    if state == 0:
        response["resp"] = "Whaaat??"
    elif state == 1:
        response["resp"] = "Whooo??"
    elif state == 2:
        response["resp"] = "*chika* *chika* Slim Shady."
    websocket_state[websocket_id] = (state + 1) % 3
    return jsonify(response)


@websocket.on("message")
async def message(websocket_id: str, msg: str) -> str:
    global websocket_state
    state = websocket_state[websocket_id]
    resp = ""
    if state == 0:
        resp = "Whaaat??"
    elif state == 1:
        resp = "Whooo??"
    elif state == 2:
        resp = "*chika* *chika* Slim Shady."
    websocket_state[websocket_id] = (state + 1) % 3
    return resp


@websocket.on("close")
def close():
    return "GoodBye world, from ws"


@websocket_json.on("close")
def jsonws_close():
    return "GoodBye world, from ws"


@websocket.on("connect")
def connect():
    return "Hello world, from ws"


@websocket_json.on("connect")
def jsonws_connect():
    return "Hello world, from ws"


# ===== Lifecycle handlers =====


async def startup_handler():
    print("Starting up")


@app.shutdown_handler
def shutdown_handler():
    print("Shutting down")


# ===== Middlewares =====

# --- Global ---


@app.before_request()
def global_before_request(request: Request):
    request.headers["global_before"] = "global_before_request"
    return request


@app.after_request()
def global_after_request(response: Response):
    response.headers["global_after"] = "global_after_request"
    return response


@app.get("/sync/global/middlewares")
def sync_global_middlewares(request: Request):
    assert "global_before" in request.headers
    assert request.headers["global_before"] == "global_before_request"
    return "sync global middlewares"


# --- Route specific ---


@app.before_request("/sync/middlewares")
def sync_before_request(request: Request):
    request.headers["before"] = "sync_before_request"
    return request


@app.after_request("/sync/middlewares")
def sync_after_request(response: Response):
    response.headers["after"] = "sync_after_request"
    response.body = response.body + " after"
    return response


@app.get("/sync/middlewares")
def sync_middlewares(request: Request):
    assert "before" in request.headers
    assert request.headers["before"] == "sync_before_request"
    assert request.ip_addr == "127.0.0.1"
    return "sync middlewares"


@app.before_request("/async/middlewares")
async def async_before_request(request: Request):
    request.headers["before"] = "async_before_request"
    return request


@app.after_request("/async/middlewares")
async def async_after_request(response: Response):
    response.headers["after"] = "async_after_request"
    response.body = response.body + " after"
    return response


@app.get("/async/middlewares")
async def async_middlewares(request: Request):
    assert "before" in request.headers
    assert request.headers["before"] == "async_before_request"
    assert request.ip_addr == "127.0.0.1"
    return "async middlewares"


@app.before_request("/sync/middlewares/401")
def sync_before_request_401():
    return Response(401, {}, "sync before request 401")


@app.get("/sync/middlewares/401")
def sync_middlewares_401():
    pass


# ===== Routes =====

# --- GET ---

# Hello world


@app.get("/")
async def hello_world():
    return "Hello world"


# str


@app.get("/sync/str")
def sync_str_get():
    return "sync str get"


@app.get("/async/str")
async def async_str_get():
    return "async str get"


@app.get("/sync/str/const", const=True)
def sync_str_const_get():
    return "sync str const get"


@app.get("/async/str/const", const=True)
async def async_str_const_get():
    return "async str const get"


# dict


@app.get("/sync/dict")
def sync_dict_get():
    return {
        "status_code": 200,
        "body": "sync dict get",
        "type": "text",
        "headers": {"sync": "dict"},
    }


@app.get("/async/dict")
async def async_dict_get():
    return {
        "status_code": 200,
        "body": "async dict get",
        "type": "text",
        "headers": {"async": "dict"},
    }


@app.get("/sync/dict/const", const=True)
def sync_dict_const_get():
    return {
        "status_code": 200,
        "body": "sync dict const get",
        "type": "text",
        "headers": {"sync_const": "dict"},
    }


@app.get("/async/dict/const", const=True)
async def async_dict_const_get():
    return {
        "status_code": 200,
        "body": "async dict const get",
        "type": "text",
        "headers": {"async_const": "dict"},
    }


# Response


@app.get("/sync/response")
def sync_response_get():
    return Response(200, {"sync": "response"}, "sync response get")


@app.get("/async/response")
async def async_response_get():
    return Response(200, {"async": "response"}, "async response get")


@app.get("/sync/response/const", const=True)
def sync_response_const_get():
    return Response(200, {"sync_const": "response"}, "sync response const get")


@app.get("/async/response/const", const=True)
async def async_response_const_get():
    return Response(200, {"async_const": "response"}, "async response const get")


# Binary


@app.get("/sync/octet")
def sync_octet_get():
    return b"sync octet"


@app.get("/async/octet")
async def async_octet_get():
    return b"async octet"


@app.get("/sync/octet/response")
def sync_octet_response_get():
    return Response(
        status_code=200,
        headers={"Content-Type": "application/octet-stream"},
        body="sync octet response",
    )


@app.get("/async/octet/response")
async def async_octet_response_get():
    return Response(
        status_code=200,
        headers={"Content-Type": "application/octet-stream"},
        body="async octet response",
    )


# JSON


@app.get("/sync/json")
def sync_json_get():
    return jsonify({"sync json get": "json"})


@app.get("/async/json")
async def async_json_get():
    return jsonify({"async json get": "json"})


@app.get("/sync/json/const", const=True)
def sync_json_const_get():
    return jsonify({"sync json const get": "json"})


@app.get("/async/json/const", const=True)
async def async_json_const_get():
    return jsonify({"async json const get": "json"})


# Param


@app.get("/sync/param/:id")
def sync_param(request: Request):
    id = request.path_params["id"]
    return id


@app.get("/async/param/:id")
async def async_param(request: Request):
<<<<<<< HEAD
    id = Request.path_params["id"]
=======
    id = request.path_params["id"]
>>>>>>> d04fb5ea
    return id


@app.get("/sync/extra/*extra")
def sync_param_extra(request: Request):
    extra = request.path_params["extra"]
    return extra


@app.get("/async/extra/*extra")
async def async_param_extra(request: Request):
    extra = request.path_params["extra"]
    return extra


# Request Info


@app.get("/sync/http/param")
def sync_http_param(request: Request):
    return jsonify(
        {
            "url": {
                "scheme": request.url.scheme,
                "host": request.url.host,
                "path": request.url.path,
            },
            "method": request.method,
        }
    )


@app.get("/async/http/param")
async def async_http_param(request: Request):
    return jsonify(
        {
            "url": {
                "scheme": request.url.scheme,
                "host": request.url.host,
                "path": request.url.path,
            },
            "method": request.method,
        }
    )


# HTML serving


@app.get("/sync/serve/html")
def sync_serve_html():
    html_file = os.path.join(current_file_path, "index.html")
    return serve_html(html_file)


@app.get("/async/serve/html")
async def async_serve_html():
    html_file = os.path.join(current_file_path, "index.html")
    return serve_html(html_file)


# Template


@app.get("/sync/template")
def sync_template_render():
    context = {"framework": "Robyn", "templating_engine": "Jinja2"}
    template = jinja_template.render_template(template_name="test.html", **context)
    return template


@app.get("/async/template")
async def async_template_render():
    context = {"framework": "Robyn", "templating_engine": "Jinja2"}
    template = jinja_template.render_template(template_name="test.html", **context)
    return template


# File download


@app.get("/sync/file/download")
def sync_file_download():
    file_path = os.path.join(current_file_path, "downloads", "test.txt")
    return serve_file(file_path)


@app.get("/async/file/download")
async def file_download_async():
    file_path = os.path.join(current_file_path, "downloads", "test.txt")
    return serve_file(file_path)


# Queries


@app.get("/sync/queries")
def sync_queries(request: Request):
    query_data = request.queries
    return jsonify(query_data)


@app.get("/async/queries")
async def async_query(request: Request):
    query_data = request.queries
    return jsonify(query_data)


# Status code


@app.get("/404")
def return_404():
    return {"status_code": 404, "body": "not found", "type": "text"}


@app.get("/202")
def return_202():
    return {"status_code": 202, "body": "hello", "type": "text"}


@app.get("/307")
async def redirect():
    return {
        "status_code": 307,
        "body": "",
        "type": "text",
        "headers": {"Location": "redirect_route"},
    }


@app.get("/redirect_route")
async def redirect_route():
    return "This is the redirected route"


@app.get("/sync/raise")
def sync_raise():
    raise Exception()


@app.get("/async/raise")
async def async_raise():
    raise Exception()


# --- POST ---

# dict


@app.post("/sync/dict")
def sync_dict_post():
    return {
        "status_code": 200,
        "body": "sync dict post",
        "type": "text",
        "headers": {"sync": "dict"},
    }


@app.post("/async/dict")
async def async_dict_post():
    return {
        "status_code": 200,
        "body": "async dict post",
        "type": "text",
        "headers": {"async": "dict"},
    }


# Body


@app.post("/sync/body")
def sync_body_post(request: Request):
    return request.body


@app.post("/async/body")
async def async_body_post(request: Request):
    return request.body


# --- PUT ---

# dict


@app.put("/sync/dict")
def sync_dict_put():
    return {
        "status_code": 200,
        "body": "sync dict put",
        "type": "text",
        "headers": {"sync": "dict"},
    }


@app.put("/async/dict")
async def async_dict_put():
    return {
        "status_code": 200,
        "body": "async dict put",
        "type": "text",
        "headers": {"async": "dict"},
    }


# Body


@app.put("/sync/body")
def sync_body_put(request: Request):
    return request.body


@app.put("/async/body")
async def async_body_put(request: Request):
    return request.body


# --- DELETE ---

# dict


@app.delete("/sync/dict")
def sync_dict_delete():
    return {
        "status_code": 200,
        "body": "sync dict delete",
        "type": "text",
        "headers": {"sync": "dict"},
    }


@app.delete("/async/dict")
async def async_dict_delete():
    return {
        "status_code": 200,
        "body": "async dict delete",
        "type": "text",
        "headers": {"async": "dict"},
    }


# Body


@app.delete("/sync/body")
def sync_body_delete(request: Request):
    return request.body


@app.delete("/async/body")
async def async_body_delete(request: Request):
    return request.body


# --- PATCH ---

# dict


@app.patch("/sync/dict")
def sync_dict_patch():
    return {
        "status_code": 200,
        "body": "sync dict patch",
        "type": "text",
        "headers": {"sync": "dict"},
    }


@app.patch("/async/dict")
async def async_dict_patch():
    return {
        "status_code": 200,
        "body": "async dict patch",
        "type": "text",
        "headers": {"async": "dict"},
    }


# Body


@app.patch("/sync/body")
def sync_body_patch(request: Request):
    return request.body


@app.patch("/async/body")
async def async_body_patch(request: Request):
    return request.body


# ===== Views =====


@app.view("/sync/view/decorator")
def sync_decorator_view():
    def get():
        return "Hello, world!"

    def post(request: Request):
        body = request.body
        return {"status_code": 200, "body": body}


@app.view("/async/view/decorator")
def async_decorator_view():
    async def get():
        return "Hello, world!"

    async def post(request: Request):
        body = request.body
        return {"status_code": 200, "body": body}


# ==== Exception Handling ====


@app.exception
def handle_exception(error):
    return {"status_code": 500, "body": f"error msg: {error}"}


@app.get("/sync/exception/get")
def sync_exception_get():
    raise ValueError("value error")


@app.get("/async/exception/get")
async def async_exception_get():
    raise ValueError("value error")


@app.put("/sync/exception/put")
def sync_exception_put(_: Request):
    raise ValueError("value error")


@app.put("/async/exception/put")
async def async_exception_put(_: Request):
    raise ValueError("value error")


@app.post("/sync/exception/post")
def sync_exception_post(_: Request):
    raise ValueError("value error")


@app.post("/async/exception/post")
async def async_exception_post(_: Request):
    raise ValueError("value error")


# ===== Authentication =====


@app.get("/sync/auth", auth_required=True)
def sync_auth(request: Request):
    assert request.identity is not None
    assert request.identity.claims == {"key": "value"}
    return "authenticated"


@app.get("/async/auth", auth_required=True)
async def async_auth(request: Request):
    assert request.identity is not None
    assert request.identity.claims == {"key": "value"}
    return "authenticated"


# ===== Main =====


def main():
    app.add_response_header("server", "robyn")
    app.add_directory(
        route="/test_dir",
        directory_path=os.path.join(current_file_path, "build"),
        index_file="index.html",
    )
    app.startup_handler(startup_handler)
    app.add_view("/sync/view", SyncView)
    app.add_view("/async/view", AsyncView)
    app.include_router(sub_router)

    class BasicAuthHandler(AuthenticationHandler):
        def authenticate(self, request: Request) -> Optional[Identity]:
            token = self.token_getter.get_token(request)
            if token == "valid":
                return Identity(claims={"key": "value"})
            return None

    app.configure_authentication(BasicAuthHandler(token_getter=BearerGetter()))
    app.start(port=8080)


if __name__ == "__main__":
    main()<|MERGE_RESOLUTION|>--- conflicted
+++ resolved
@@ -8,13 +8,8 @@
 from robyn.authentication import AuthenticationHandler, BearerGetter, Identity
 from robyn.templating import JinjaTemplate
 
-<<<<<<< HEAD
-
-from views import SyncView, AsyncView
-=======
 from integration_tests.views import SyncView, AsyncView
 from integration_tests.subroutes import sub_router
->>>>>>> d04fb5ea
 
 app = Robyn(__file__)
 websocket = WS(app, "/web_socket")
@@ -339,11 +334,7 @@
 
 @app.get("/async/param/:id")
 async def async_param(request: Request):
-<<<<<<< HEAD
-    id = Request.path_params["id"]
-=======
     id = request.path_params["id"]
->>>>>>> d04fb5ea
     return id
 
 
