import os
import pathlib

from robyn import WS, Robyn, jsonify, serve_file, serve_html
from robyn.robyn import Response
from robyn.templating import JinjaTemplate

app = Robyn(__file__)
websocket = WS(app, "/web_socket")

current_file_path = pathlib.Path(__file__).parent.resolve()
jinja_template = JinjaTemplate(os.path.join(current_file_path, "templates"))

# ===== Websockets =====

websocket_state = 0


@websocket.on("message")
async def connect(websocket_id):
    global websocket_state
    if websocket_state == 0:
        response = "Whaaat??"
    elif websocket_state == 1:
        response = "Whooo??"
    elif websocket_state == 2:
        response = "*chika* *chika* Slim Shady."
    websocket_state = (websocket_state + 1) % 3
    return response


@websocket.on("close")
def close():
    return "GoodBye world, from ws"


@websocket.on("connect")
def message():
    return "Hello world, from ws"


# ===== Lifecycle handlers =====


async def startup_handler():
    print("Starting up")


@app.shutdown_handler
def shutdown_handler():
    print("Shutting down")


# ===== Middlewares =====


@app.before_request("/")
async def hello_before_request(request):
    request["headers"]["before"] = "before_request"
    return request


@app.after_request("/")
async def hello_after_request(request):
    request["headers"]["after"] = "after_request"
    return request


@app.get("/")
async def middlewares():
    return ""


# ===== Routes =====

# --- GET ---

# str


@app.get("/sync/str")
def sync_str_get():
    return "sync str get"


@app.get("/async/str")
async def async_str_get():
    return "async str get"


@app.get("/sync/str/const", const=True)
def sync_str_const_get():
    return "sync str const get"


@app.get("/async/str/const", const=True)
async def async_str_const_get():
    return "async str const get"


# dict


@app.get("/sync/dict")
def sync_dict_get():
    return {
        "status_code": 200,
        "body": "sync dict get",
        "type": "text",
        "headers": {"sync": "dict"},
    }


@app.get("/async/dict")
async def async_dict_get():
    return {
        "status_code": 200,
        "body": "async dict get",
        "type": "text",
        "headers": {"async": "dict"},
    }


@app.get("/sync/dict/const", const=True)
def sync_dict_const_get():
    return {
        "status_code": 200,
        "body": "sync dict const get",
        "type": "text",
        "headers": {"sync_const": "dict"},
    }


@app.get("/async/dict/const", const=True)
async def async_dict_const_get():
    return {
        "status_code": 200,
        "body": "async dict const get",
        "type": "text",
        "headers": {"async_const": "dict"},
    }


# Response


@app.get("/sync/response")
def sync_response_get():
    return Response(200, {"sync": "response"}, "sync response get")


@app.get("/async/response")
async def async_response_get():
    return Response(200, {"async": "response"}, "async response get")


@app.get("/sync/response/const", const=True)
def sync_response_const_get():
    return Response(200, {"sync_const": "response"}, "sync response const get")


@app.get("/async/response/const", const=True)
async def async_response_const_get():
    return Response(200, {"async_const": "response"}, "async response const get")


# JSON


@app.get("/sync/json")
def sync_json_get():
    return jsonify({"sync json get": "json"})


@app.get("/async/json")
async def async_json_get():
    return jsonify({"async json get": "json"})


@app.get("/sync/json/const", const=True)
def sync_json_const_get():
    return jsonify({"sync json const get": "json"})


@app.get("/async/json/const", const=True)
async def async_json_const_get():
    return jsonify({"async json const get": "json"})


# Param


@app.get("/sync/param/:id")
def sync_param(request):
    id = request["params"]["id"]
    return id


@app.get("/async/param/:id")
async def async_param(request):
    id = request["params"]["id"]
    return id


# HTML serving


@app.get("/sync/serve/html")
def sync_serve_html():
    html_file = os.path.join(current_file_path, "index.html")
    return serve_html(html_file)


@app.get("/async/serve/html")
async def async_serve_html():
    html_file = os.path.join(current_file_path, "index.html")
    return serve_html(html_file)


# Template


@app.get("/sync/template")
def sync_template_render():
    context = {"framework": "Robyn", "templating_engine": "Jinja2"}
    template = jinja_template.render_template(template_name="test.html", **context)
    return template


@app.get("/async/template")
async def async_template_render():
    context = {"framework": "Robyn", "templating_engine": "Jinja2"}
    template = jinja_template.render_template(template_name="test.html", **context)
    return template


# File download


@app.get("/sync/file/download")
def sync_file_download():
    file_path = os.path.join(current_file_path, "downloads", "test.txt")
    return serve_file(file_path)


@app.get("/async/file/download")
async def file_download_async():
    file_path = os.path.join(current_file_path, "downloads", "test.txt")
    return serve_file(file_path)


# Queries


@app.get("/sync/queries")
def sync_queries(request):
    query_data = request["queries"]
    return jsonify(query_data)


@app.get("/async/queries")
async def async_query(request):
    query_data = request["queries"]
    return jsonify(query_data)


# Status code


@app.get("/404")
def return_404():
    return {"status_code": 404, "body": "not found", "type": "text"}


@app.get("/202")
def return_202():
    return {"status_code": 202, "body": "hello", "type": "text"}


@app.get("/307")
async def redirect(request):
    return {
        "status_code": 307,
        "body": "",
        "type": "text",
        "headers": {"Location": "redirect_route"},
    }


@app.get("/redirect_route")
async def redirect_route(request):
    return "This is the redirected route"


# --- POST ---

# dict


@app.post("/sync/dict")
def sync_dict_post():
    return {
        "status_code": 200,
        "body": "sync dict post",
        "type": "text",
        "headers": {"sync": "dict"},
    }


@app.post("/async/dict")
async def async_dict_post():
    return {
        "status_code": 200,
        "body": "async dict post",
        "type": "text",
        "headers": {"async": "dict"},
    }


# Body


@app.post("/sync/body")
def sync_body_post(request):
    return bytearray(request["body"]).decode("utf-8")


@app.post("/async/body")
async def async_body_post(request):
    return bytearray(request["body"]).decode("utf-8")


# --- PUT ---

# dict


@app.put("/sync/dict")
def sync_dict_put():
    return {
        "status_code": 200,
        "body": "sync dict put",
        "type": "text",
        "headers": {"sync": "dict"},
    }


@app.put("/async/dict")
async def async_dict_put():
    return {
        "status_code": 200,
        "body": "async dict put",
        "type": "text",
        "headers": {"async": "dict"},
    }


# Body


@app.put("/sync/body")
def sync_body_put(request):
    return bytearray(request["body"]).decode("utf-8")


@app.put("/async/body")
async def async_body_put(request):
    return bytearray(request["body"]).decode("utf-8")


# --- DELETE ---

# dict


@app.delete("/sync/dict")
def sync_dict_delete():
    return {
        "status_code": 200,
        "body": "sync dict delete",
        "type": "text",
        "headers": {"sync": "dict"},
    }


@app.delete("/async/dict")
async def async_dict_delete():
    return {
        "status_code": 200,
        "body": "async dict delete",
        "type": "text",
        "headers": {"async": "dict"},
    }


# Body


@app.delete("/sync/body")
def sync_body_delete(request):
    return bytearray(request["body"]).decode("utf-8")


@app.delete("/async/body")
async def async_body_delete(request):
    return bytearray(request["body"]).decode("utf-8")


# --- PATCH ---

# dict


@app.patch("/sync/dict")
def sync_dict_patch():
    return {
        "status_code": 200,
        "body": "sync dict patch",
        "type": "text",
        "headers": {"sync": "dict"},
    }


@app.patch("/async/dict")
async def async_dict_patch():
    return {
        "status_code": 200,
        "body": "async dict patch",
        "type": "text",
        "headers": {"async": "dict"},
    }


# Body


@app.patch("/sync/body")
def sync_body_patch(request):
    return bytearray(request["body"]).decode("utf-8")


@app.patch("/async/body")
async def async_body_patch(request):
    return bytearray(request["body"]).decode("utf-8")


<<<<<<< HEAD
@app.get("/file_download_async")
async def file_download_async():
    current_file_path = pathlib.Path(__file__).parent.resolve()
    file_path = os.path.join(current_file_path, "downloads", "test.txt")
    return serve_file(file_path)
=======
# ===== Main =====
>>>>>>> 7e24f9c6


@app.get("/binary_output_sync")
def binary_output_sync(request):
    return b"OK"


@app.get("/binary_output_response_sync")
def binary_output_response_sync(request):
    return Response(
        status_code=200,
        headers={"Content-Type": "application/octet-stream"},
        body="OK",
    )


@app.get("/binary_output_async")
async def binary_output_async(request):
    return b"OK"


@app.get("/binary_output_response_async")
async def binary_output_response_async(request):
    return Response(
        status_code=200,
        headers={"Content-Type": "application/octet-stream"},
        body="OK",
    )


@app.get("/sync/raise")
def sync_raise():
    raise Exception()


@app.get("/async/raise")
async def async_raise():
    raise Exception()


if __name__ == "__main__":
    app.add_request_header("server", "robyn")
    app.add_directory(
        route="/test_dir",
        directory_path=os.path.join(current_file_path, "build"),
        index_file="index.html",
    )
    app.startup_handler(startup_handler)
    app.start(port=8080)<|MERGE_RESOLUTION|>--- conflicted
+++ resolved
@@ -444,17 +444,6 @@
     return bytearray(request["body"]).decode("utf-8")
 
 
-<<<<<<< HEAD
-@app.get("/file_download_async")
-async def file_download_async():
-    current_file_path = pathlib.Path(__file__).parent.resolve()
-    file_path = os.path.join(current_file_path, "downloads", "test.txt")
-    return serve_file(file_path)
-=======
-# ===== Main =====
->>>>>>> 7e24f9c6
-
-
 @app.get("/binary_output_sync")
 def binary_output_sync(request):
     return b"OK"
@@ -491,6 +480,9 @@
 @app.get("/async/raise")
 async def async_raise():
     raise Exception()
+
+
+# ===== Main =====
 
 
 if __name__ == "__main__":
