import os
import pathlib
from collections import defaultdict
from typing import Optional

from robyn import Headers

from integration_tests.subroutes import sub_router, di_subrouter
from integration_tests.views import SyncView, AsyncView
from robyn import (
    Request,
    Response,
    Robyn,
    WebSocket,
    jsonify,
    serve_file,
    serve_html,
    WebSocketConnector,
)
from robyn.authentication import AuthenticationHandler, BearerGetter, Identity
from robyn.templating import JinjaTemplate

app = Robyn(__file__)
websocket = WebSocket(app, "/web_socket")

# Creating a new WebSocket app to test json handling + to serve an example to future users of this lib
# while the original "raw" web_socket is used with benchmark tests
websocket_json = WebSocket(app, "/web_socket_json")

websocket_di = WebSocket(app, "/web_socket_di")

websocket_di.inject_global(GLOBAL_DEPENDENCY="GLOBAL DEPENDENCY")
websocket_di.inject(ROUTER_DEPENDENCY="ROUTER DEPENDENCY")

current_file_path = pathlib.Path(__file__).parent.resolve()
jinja_template = JinjaTemplate(os.path.join(current_file_path, "templates"))

# ===== Websockets =====

# Make it easier for multiple test runs
websocket_state = defaultdict(int)


@websocket_json.on("message")
async def jsonws_message(ws, msg: str) -> str:
    websocket_id = ws.id
    response: dict = {"ws_id": websocket_id, "resp": "", "msg": msg}
    global websocket_state
    state = websocket_state[websocket_id]
    if state == 0:
        response["resp"] = "Whaaat??"
    elif state == 1:
        response["resp"] = "Whooo??"
    elif state == 2:
        response["resp"] = "*chika* *chika* Slim Shady."
    websocket_state[websocket_id] = (state + 1) % 3
    return jsonify(response)


@websocket.on("message")
async def message(ws: WebSocketConnector, msg: str, global_dependencies) -> str:
    global websocket_state
    websocket_id = ws.id
    state = websocket_state[websocket_id]
    resp = ""
    if state == 0:
        resp = "Whaaat??"
        await ws.async_broadcast("This is a broadcast message")
        ws.sync_send_to(websocket_id, "This is a message to self")
    elif state == 1:
        resp = "Whooo??"
    elif state == 2:
        await ws.async_broadcast(ws.query_params.get("one"))
        ws.sync_send_to(websocket_id, ws.query_params.get("two"))
        resp = "*chika* *chika* Slim Shady."
    elif state == 3:
        ws.close()

    websocket_state[websocket_id] = (state + 1) % 4
    return resp


@websocket.on("close")
def close():
    return "GoodBye world, from ws"


@websocket_json.on("close")
def jsonws_close():
    return "GoodBye world, from ws"


@websocket.on("connect")
def connect():
    return "Hello world, from ws"


@websocket_json.on("connect")
def jsonws_connect():
    return "Hello world, from ws"


@websocket_di.on("connect")
async def di_message_connect(global_dependencies, router_dependencies):
    return global_dependencies["GLOBAL_DEPENDENCY"] + " " + router_dependencies["ROUTER_DEPENDENCY"]


@websocket_di.on("message")
async def di_message():
    return ""


@websocket_di.on("close")
async def di_message_close():
    return ""


# ===== Lifecycle handlers =====


async def startup_handler():
    print("Starting up")


@app.shutdown_handler
def shutdown_handler():
    print("Shutting down")


# ===== Middlewares =====

# --- Global ---


@app.before_request()
def global_before_request(request: Request):
    request.headers.set("global_before", "global_before_request")
    return request


@app.after_request()
def global_after_request(response: Response):
    response.headers.set("global_after", "global_after_request")
    return response


@app.get("/sync/global/middlewares")
def sync_global_middlewares(request: Request):
    print(request.headers)
    print(request.headers.get("txt"))
    print(request.headers["txt"])
    assert "global_before" in request.headers
    assert request.headers.get("global_before") == "global_before_request"
    return "sync global middlewares"


# --- Route specific ---


@app.before_request("/sync/middlewares")
def sync_before_request(request: Request):
    request.headers.set("before", "sync_before_request")
    return request


@app.after_request("/sync/middlewares")
def sync_after_request(response: Response):
    response.headers.set("after", "sync_after_request")
    response.description = response.description + " after"
    return response


@app.get("/sync/middlewares")
def sync_middlewares(request: Request):
    assert "before" in request.headers
    assert request.headers.get("before") == "sync_before_request"
    assert request.ip_addr == "127.0.0.1"
    return "sync middlewares"


@app.before_request("/async/middlewares")
async def async_before_request(request: Request):
    request.headers.set("before", "async_before_request")
    return request


@app.after_request("/async/middlewares")
async def async_after_request(response: Response):
    response.headers.set("after", "async_after_request")
    response.description = response.description + " after"
    return response


@app.get("/async/middlewares")
async def async_middlewares(request: Request):
    assert "before" in request.headers
    assert request.headers.get("before") == "async_before_request"
    assert request.ip_addr == "127.0.0.1"
    return "async middlewares"


@app.before_request("/sync/middlewares/401")
def sync_before_request_401():
    return Response(401, Headers({}), "sync before request 401")


@app.get("/sync/middlewares/401")
def sync_middlewares_401():
    pass


# ===== Routes =====

# --- GET ---

# Hello world

app.inject(RouterDependency="Router Dependency")


@app.get("/", openapi_name="Index")
async def hello_world(r):
    """
    Get hello world
    """
    return "Hello, world!"


@app.get("/trailing")
def trailing_slash(request):
    return "Trailing slash test successful!"


@app.get("/sync/str")
def sync_str_get():
    return "sync str get"


@app.get("/async/str")
async def async_str_get():
    return "async str get"


@app.get("/sync/str/const", const=True)
def sync_str_const_get():
    return "sync str const get"


@app.get("/async/str/const", const=True)
async def async_str_const_get():
    return "async str const get"


# dict


@app.get("/sync/dict")
def sync_dict_get():
    return Response(
        status_code=200,
        description="sync dict get",
        headers={"sync": "dict"},
    )


@app.get("/async/dict")
async def async_dict_get():
    return Response(
        status_code=200,
        description="async dict get",
        headers={"async": "dict"},
    )


@app.get("/sync/dict/const", const=True)
def sync_dict_const_get():
    return Response(
        status_code=200,
        description="sync dict const get",
        headers={"sync_const": "dict"},
    )


@app.get("/async/dict/const", const=True)
async def async_dict_const_get():
    return Response(
        status_code=200,
        description="async dict const get",
        headers={"async_const": "dict"},
    )


# Response


@app.get("/sync/response")
def sync_response_get():
    return Response(200, Headers({"sync": "response"}), "sync response get")


@app.get("/async/response")
async def async_response_get():
    return Response(200, Headers({"async": "response"}), "async response get")


@app.get("/sync/response/const", const=True)
def sync_response_const_get():
    return Response(200, Headers({"sync_const": "response"}), "sync response const get")


@app.get("/async/response/const", const=True)
async def async_response_const_get():
    return Response(200, Headers({"async_const": "response"}), "async response const get")


# Binary


@app.get("/sync/octet")
def sync_octet_get():
    return b"sync octet"


@app.get("/async/octet")
async def async_octet_get():
    return b"async octet"


@app.get("/sync/octet/response")
def sync_octet_response_get():
    return Response(
        status_code=200,
        headers=Headers({"Content-Type": "application/octet-stream"}),
        description="sync octet response",
    )


@app.get("/async/octet/response")
async def async_octet_response_get():
    return Response(
        status_code=200,
        headers=Headers({"Content-Type": "application/octet-stream"}),
        description="async octet response",
    )


# JSON


@app.get("/sync/json")
def sync_json_get():
    return jsonify({"sync json get": "json"})


@app.get("/async/json")
async def async_json_get():
    return jsonify({"async json get": "json"})


@app.get("/sync/json/const", const=True)
def sync_json_const_get():
    return jsonify({"sync json const get": "json"})


@app.get("/async/json/const", const=True)
async def async_json_const_get():
    return jsonify({"async json const get": "json"})


# Param


@app.get("/sync/param/:id")
def sync_param(request: Request):
    id = request.path_params["id"]
    return id


@app.get("/async/param/:id")
async def async_param(request: Request):
    id = request.path_params["id"]
    return id


@app.get("/sync/extra/*extra")
def sync_param_extra(request: Request):
    extra = request.path_params["extra"]
    return extra


@app.get("/async/extra/*extra")
async def async_param_extra(request: Request):
    extra = request.path_params["extra"]
    return extra


# Request Info


@app.get("/sync/http/param")
def sync_http_param(request: Request):
    return jsonify(
        {
            "url": {
                "scheme": request.url.scheme,
                "host": request.url.host,
                "path": request.url.path,
            },
            "method": request.method,
        }
    )


@app.get("/async/http/param")
async def async_http_param(request: Request):
    return jsonify(
        {
            "url": {
                "scheme": request.url.scheme,
                "host": request.url.host,
                "path": request.url.path,
            },
            "method": request.method,
        }
    )


# HTML serving


@app.get("/sync/serve/html")
def sync_serve_html():
    html_file = os.path.join(current_file_path, "index.html")
    return serve_html(html_file)


@app.get("/async/serve/html")
async def async_serve_html():
    html_file = os.path.join(current_file_path, "index.html")
    return serve_html(html_file)


# Template


@app.get("/sync/template")
def sync_template_render():
    context = {"framework": "Robyn", "templating_engine": "Jinja2"}
    template = jinja_template.render_template(template_name="test.html", **context)
    return template


@app.get("/async/template")
async def async_template_render():
    context = {"framework": "Robyn", "templating_engine": "Jinja2"}
    template = jinja_template.render_template(template_name="test.html", **context)
    return template


# File download


@app.get("/sync/file/download")
def sync_file_download():
    file_path = os.path.join(current_file_path, "downloads", "test.txt")
    return serve_file(file_path)


@app.get("/async/file/download")
async def file_download_async():
    file_path = os.path.join(current_file_path, "downloads", "test.txt")
    return serve_file(file_path)


# Multipart file


@app.post("/sync/multipart-file")
def sync_multipart_file(request: Request):
    files = request.files
    file_names = files.keys()
    return {"file_names": list(file_names)}


# Queries


@app.get("/sync/queries")
def sync_queries(request: Request):
    query_data = request.query_params.to_dict()
    return jsonify(query_data)


@app.get("/async/queries")
async def async_query(request: Request):
    query_data = request.query_params.to_dict()
    return jsonify(query_data)


# Status code


@app.get("/404")
def return_404():
    return Response(status_code=404, description="not found", headers={"Content-Type": "text"})


@app.get("/202")
def return_202():
    return Response(status_code=202, description="hello", headers={"Content-Type": "text"})


@app.get("/307")
async def redirect():
    return Response(
        status_code=307,
        description="",
        headers={"Location": "redirect_route"},
    )


@app.get("/redirect_route")
async def redirect_route():
    return "This is the redirected route"


@app.get("/sync/raise")
def sync_raise():
    raise Exception()


@app.get("/async/raise")
async def async_raise():
    raise Exception()


# cookie
@app.get("/cookie")
def cookie():
    response = Response(status_code=200, headers=Headers({}), description="test cookies")
    response.set_cookie(key="fakesession", value="fake-cookie-session-value")

    return response


# --- POST ---

# dict


@app.post("/sync/dict")
def sync_dict_post():
    return Response(
        status_code=200,
        description="sync dict post",
        headers={"sync": "dict"},
    )


@app.post("/async/dict")
async def async_dict_post():
    return Response(
        status_code=200,
        description="async dict post",
        headers={"async": "dict"},
    )


# Body


@app.post("/sync/body")
def sync_body_post(request: Request):
    return request.body


@app.post("/async/body")
async def async_body_post(request: Request):
    return request.body


@app.post("/sync/form_data")
def sync_form_data(request: Request):
    return request.headers["Content-Type"]


# JSON Request


@app.post("/sync/request_json")
def sync_json_post(request: Request):
    try:
        return type(request.json())
    except ValueError:
        return None


@app.post("/async/request_json")
async def async_json_post(request: Request):
    try:
        return type(request.json())
    except ValueError:
        return None


@app.post("/sync/request_json/key")
async def request_json(request: Request):
    json = request.json()
    return json["key"]


# --- PUT ---

# dict


@app.put("/sync/dict")
def sync_dict_put():
    return Response(
        status_code=200,
        description="sync dict put",
        headers={"sync": "dict"},
    )


@app.put("/async/dict")
async def async_dict_put():
    return Response(
        status_code=200,
        description="async dict put",
        headers={"async": "dict"},
    )


# Body


@app.put("/sync/body")
def sync_body_put(request: Request):
    return request.body


@app.put("/async/body")
async def async_body_put(request: Request):
    return request.body


# --- DELETE ---

# dict


@app.delete("/sync/dict")
def sync_dict_delete():
    return Response(
        status_code=200,
        description="sync dict delete",
        headers={"sync": "dict"},
    )


@app.delete("/async/dict")
async def async_dict_delete():
    return Response(
        status_code=200,
        description="async dict delete",
        headers={"async": "dict"},
    )


# Body


@app.delete("/sync/body")
def sync_body_delete(request: Request):
    print(request.body)
    return request.body


@app.delete("/async/body")
async def async_body_delete(request: Request):
    return request.body


# --- PATCH ---

# dict


@app.patch("/sync/dict")
def sync_dict_patch():
    return Response(
        status_code=200,
        description="sync dict patch",
        headers={"sync": "dict"},
    )


@app.patch("/async/dict")
async def async_dict_patch():
    return Response(
        status_code=200,
        description="async dict patch",
        # need to fix this
        headers={"async": "dict"},
    )


# Body


@app.patch("/sync/body")
def sync_body_patch(request: Request):
    return request.body


@app.patch("/async/body")
async def async_body_patch(request: Request):
    return request.body


# ===== Views =====


@app.view("/sync/view/decorator")
def sync_decorator_view():
    def get():
        return "Hello, world!"

    def post(request: Request):
        body = request.body
        return body


@app.view("/async/view/decorator")
def async_decorator_view():
    async def get():
        return "Hello, world!"

    async def post(request: Request):
        body = request.body
        return body


# ==== Exception Handling ====


@app.exception
def handle_exception(error):
    return Response(status_code=500, description=f"error msg: {error}", headers={})


@app.get("/sync/exception/get")
def sync_exception_get():
    raise ValueError("value error")


@app.get("/async/exception/get")
async def async_exception_get():
    raise ValueError("value error")


@app.put("/sync/exception/put")
def sync_exception_put(request: Request):
    raise ValueError("value error")


@app.put("/async/exception/put")
async def async_exception_put(request: Request):
    raise ValueError("value error")


@app.post("/sync/exception/post")
def sync_exception_post(request: Request):
    raise ValueError("value error")


@app.post("/async/exception/post")
async def async_exception_post(request: Request):
    raise ValueError("value error")


# ===== Authentication =====


@app.get("/sync/auth", auth_required=True)
def sync_auth(request: Request):
    assert request.identity is not None
    assert request.identity.claims == {"key": "value"}
    return "authenticated"


@app.get("/async/auth", auth_required=True)
async def async_auth(request: Request):
    assert request.identity is not None
    assert request.identity.claims == {"key": "value"}
    return "authenticated"


# ===== Main =====


def sync_without_decorator():
    return "Success!"


async def async_without_decorator():
    return "Success!"


app.add_route("GET", "/sync/get/no_dec", sync_without_decorator)
app.add_route("PUT", "/sync/put/no_dec", sync_without_decorator)
app.add_route("POST", "/sync/post/no_dec", sync_without_decorator)
app.add_route("GET", "/async/get/no_dec", async_without_decorator)
app.add_route("PUT", "/async/put/no_dec", async_without_decorator)
app.add_route("POST", "/async/post/no_dec", async_without_decorator)

# ===== Dependency Injection =====

GLOBAL_DEPENDENCY = "GLOBAL DEPENDENCY"
ROUTER_DEPENDENCY = "ROUTER DEPENDENCY"

app.inject_global(GLOBAL_DEPENDENCY=GLOBAL_DEPENDENCY)
app.inject(ROUTER_DEPENDENCY=ROUTER_DEPENDENCY)


@app.get("/sync/global_di")
def sync_global_di(request, router_dependencies, global_dependencies):
    return global_dependencies["GLOBAL_DEPENDENCY"]


@app.get("/sync/router_di")
def sync_router_di(request, router_dependencies):
    return router_dependencies["ROUTER_DEPENDENCY"]


<<<<<<< HEAD
# ===== Split request body =====


@app.get("/sync/split_request/query_params")
def sync_split_request_basic(request: Request, query_params):
    return query_params.to_dict()


@app.get("/async/split_request/query_params")
async def async_split_request_basic(request: Request, query_params):
    return query_params.to_dict()


@app.get("/sync/split_request/headers")
def sync_split_request_headers(request: Request, headers):
    return headers.get("server")


@app.get("/async/split_request/headers")
async def async_split_request_headers(request: Request, headers):
    return headers.get("server")


@app.get("/sync/split_request/path_params/:id")
def sync_split_request_path_params(request: Request, path_params):
    return path_params


@app.get("/async/split_request/path_params/:id")
async def async_split_request_path_params(request: Request, path_params):
    return path_params


@app.get("/sync/split_request/method")
def sync_split_request_method(request: Request, method):
    return method


@app.get("/async/split_request/method")
async def async_split_request_method(request: Request, method):
    return method


@app.post("/sync/split_request/body")
def sync_split_request_body(request: Request, body):
    return body


@app.post("/async/split_request/body")
async def async_split_request_body(request: Request, body):
    return body


@app.post("/sync/split_request/combined")
def sync_split_request_combined(request: Request, body, query_params, method, url, headers):
    return {
        "body": body,
        "query_params": query_params.to_dict(),
        "method": method,
        "url": url.path,
        "headers": headers.get("server"),
    }


@app.post("/async/split_request/combined")
async def async_split_request_combined(request: Request, body, query_params, method, url, headers):
    return {
        "body": body,
        "query_params": query_params.to_dict(),
        "method": method,
        "url": url.path,
        "headers": headers.get("server"),
    }
=======
@app.get("/openapi_test", openapi_tags=["test tag"])
def sample_openapi_endpoint():
    """Get openapi"""
    return 200
>>>>>>> 12d8c0b9


def main():
    app.set_response_header("server", "robyn")
    app.serve_directory(
        route="/test_dir",
        directory_path=os.path.join(current_file_path, "build"),
        index_file="index.html",
    )
    app.startup_handler(startup_handler)
    app.add_view("/sync/view", SyncView)
    app.add_view("/async/view", AsyncView)
    app.include_router(sub_router)
    app.include_router(di_subrouter)

    class BasicAuthHandler(AuthenticationHandler):
        def authenticate(self, request: Request) -> Optional[Identity]:
            token = self.token_getter.get_token(request)
            if token is not None:
                # Useless but we call the set_token method for testing purposes
                self.token_getter.set_token(request, token)
            if token == "valid":
                return Identity(claims={"key": "value"})
            return None

    app.configure_authentication(BasicAuthHandler(token_getter=BearerGetter()))
    app.start(port=8080, _check_port=False)


if __name__ == "__main__":
    main()<|MERGE_RESOLUTION|>--- conflicted
+++ resolved
@@ -833,8 +833,6 @@
 def sync_router_di(request, router_dependencies):
     return router_dependencies["ROUTER_DEPENDENCY"]
 
-
-<<<<<<< HEAD
 # ===== Split request body =====
 
 
@@ -908,12 +906,12 @@
         "url": url.path,
         "headers": headers.get("server"),
     }
-=======
+
+  
 @app.get("/openapi_test", openapi_tags=["test tag"])
 def sample_openapi_endpoint():
     """Get openapi"""
     return 200
->>>>>>> 12d8c0b9
 
 
 def main():
