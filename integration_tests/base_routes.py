--- conflicted
+++ resolved
@@ -8,13 +8,8 @@
 from robyn.authentication import AuthenticationHandler, BearerGetter, Identity
 from robyn.templating import JinjaTemplate
 
-<<<<<<< HEAD
-
 from integration_tests.views import SyncView, AsyncView
-=======
-from views import SyncView, AsyncView
 from subroutes import sub_router
->>>>>>> 10f196e8
 
 app = Robyn(__file__)
 websocket = WS(app, "/web_socket")
@@ -729,13 +724,6 @@
     app.startup_handler(startup_handler)
     app.add_view("/sync/view", SyncView)
     app.add_view("/async/view", AsyncView)
-<<<<<<< HEAD
-    app.start(port=8080)
-
-
-if __name__ == "__main__":
-    main()
-=======
     app.include_router(sub_router)
 
     class BasicAuthHandler(AuthenticationHandler):
@@ -747,4 +735,7 @@
 
     app.configure_authentication(BasicAuthHandler(token_getter=BearerGetter()))
     app.start(port=8080)
->>>>>>> 10f196e8
+
+
+if __name__ == "__main__":
+    main()