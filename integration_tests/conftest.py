import os
import pathlib
import signal
import subprocess
import sys
<<<<<<< HEAD
from typing import List, Optional
=======
import time
from typing import List

>>>>>>> f20322f5
import pytest


def spawn_process(command: List[str]) -> subprocess.Popen:
    if sys.platform.startswith("win32"):
        command[0] = "python"
        process = subprocess.Popen(
            command, shell=True, creationflags=subprocess.CREATE_NEW_PROCESS_GROUP
        )
        return process
    process = subprocess.Popen(command, preexec_fn=os.setsid)
    return process


def kill_process(process: subprocess.Popen) -> None:
    if sys.platform.startswith("win32"):
        process.send_signal(signal.CTRL_BREAK_EVENT)
        process.kill()
        return

    try:
        os.killpg(os.getpgid(process.pid), signal.SIGKILL)
    except ProcessLookupError:
        pass


@pytest.fixture(scope="session")
def session():
    os.environ["ROBYN_URL"] = "127.0.0.1"
    current_file_path = pathlib.Path(__file__).parent.resolve()
    base_routes = os.path.join(current_file_path, "./base_routes.py")
    command = ["python3", base_routes]
    process = spawn_process(command)
    time.sleep(5)
    yield
    kill_process(process)


@pytest.fixture(scope="session")
def default_session():
    current_file_path = pathlib.Path(__file__).parent.resolve()
    base_routes = os.path.join(current_file_path, "./base_routes.py")
    command = ["python3", base_routes]
    process = spawn_process(command)
    time.sleep(5)
    yield
    kill_process(process)


@pytest.fixture(scope="session")
def global_session():
    os.environ["ROBYN_URL"] = "0.0.0.0"
    current_file_path = pathlib.Path(__file__).parent.resolve()
    base_routes = os.path.join(current_file_path, "./base_routes.py")
    command = ["python3", base_routes]
    process = spawn_process(command)
    time.sleep(1)
    yield
    kill_process(process)


@pytest.fixture(scope="session")
def dev_session():
    os.environ["ROBYN_URL"] = "127.0.0.1"
    os.environ["ROBYN_PORT"] = "5001"
    current_file_path = pathlib.Path(__file__).parent.resolve()
    base_routes = os.path.join(current_file_path, "./base_routes.py")
    command = ["python3", base_routes, "--dev"]
    process = spawn_process(command)
    time.sleep(5)
    yield
    kill_process(process)


@pytest.fixture(scope="session")
def test_session():
    os.environ["ROBYN_URL"] = "127.0.0.1"
    os.environ["ROBYN_PORT"] = "8080"
    current_file_path = pathlib.Path(__file__).parent.resolve()
    base_routes = os.path.join(current_file_path, "./base_routes.py")
    command = ["python3", base_routes, "--dev"]
    process = spawn_process(command)
    time.sleep(5)
    yield
    kill_process(process)

# Classes for testing
class Test():
    f: int
    g: int

class NestedCls():
    f: Test
    special: Optional[str] = "Nice"

class TestCtor:
    a: int
    b: str

    def __init__(self, a: int, b: str = "Nice"):
        self.a = a
        self.b = b

class Nested:
    c: int
    d: str

class TestQueryType:
    a: int
    b: str

class TestForwardRef:
    a: 'Ref'

class Ref:
    a: int
    b: str<|MERGE_RESOLUTION|>--- conflicted
+++ resolved
@@ -3,13 +3,8 @@
 import signal
 import subprocess
 import sys
-<<<<<<< HEAD
 from typing import List, Optional
-=======
 import time
-from typing import List
-
->>>>>>> f20322f5
 import pytest
 
 
