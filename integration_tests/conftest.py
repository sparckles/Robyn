import os
import pathlib
import signal
import socket
import subprocess
<<<<<<< HEAD
import sys
from typing import List, Optional
import time
=======
import time
from typing import List
import platform

>>>>>>> a5c453bf
import pytest
from helpers.network_helpers import get_network_host


def spawn_process(command: List[str]) -> subprocess.Popen:
    if platform.system() == "Windows":
        command[0] = "python"
        process = subprocess.Popen(
            command, shell=True, creationflags=subprocess.CREATE_NEW_PROCESS_GROUP
        )
        return process
    process = subprocess.Popen(command, preexec_fn=os.setsid)
    return process


def kill_process(process: subprocess.Popen) -> None:
    if platform.system() == "Windows":
        process.send_signal(signal.CTRL_BREAK_EVENT)
        process.kill()
        return

    try:
        os.killpg(os.getpgid(process.pid), signal.SIGKILL)
    except ProcessLookupError:
        pass


def start_server(domain: str, port: int, is_dev: bool = False) -> subprocess.Popen:
    """
    Call this method to wait for the server to start
    """
    # Start the server
    current_file_path = pathlib.Path(__file__).parent.resolve()
    base_routes = os.path.join(current_file_path, "./base_routes.py")
    command = ["python3", base_routes]
    if is_dev:
        command.append("--dev")
    process = spawn_process(command)

    # Wait for the server to be reachable
    timeout = 5  # The maximum time we will wait for an answer
    start_time = time.time()
    while True:
        current_time = time.time()
        if current_time - start_time > timeout:
            # Robyn didn't start correctly before timeout, kill the process and exit with an exception
            kill_process(process)
            raise ConnectionError("Could not reach Robyn server")
        try:
            sock = socket.create_connection((domain, port), timeout=5)
            sock.close()
            break  # We were able to reach the server, exit the loop
        except Exception:
            pass
    return process


@pytest.fixture(scope="session")
def session():
    domain = "127.0.0.1"
    port = 8080
    os.environ["ROBYN_URL"] = domain
    process = start_server(domain, port)
    yield
    kill_process(process)


@pytest.fixture(scope="session")
def default_session():
    domain = "127.0.0.1"
    port = 8080
    process = start_server(domain, port)
    yield
    kill_process(process)


@pytest.fixture(scope="session")
def global_session():
    domain = get_network_host()
    port = 8080
    os.environ["ROBYN_URL"] = domain
    process = start_server(domain, port)
    yield
    kill_process(process)


@pytest.fixture(scope="session")
def dev_session():
    domain = "127.0.0.1"
    port = 8081
    os.environ["ROBYN_URL"] = domain
    os.environ["ROBYN_PORT"] = str(port)
    process = start_server(domain, port)
    yield
    kill_process(process)


@pytest.fixture(scope="session")
def test_session():
    domain = "127.0.0.1"
    port = 8080
    os.environ["ROBYN_URL"] = domain
    os.environ["ROBYN_PORT"] = str(port)
    process = start_server(domain, port, is_dev=True)
    yield
    kill_process(process)


# create robyn.env before test and delete it after test
@pytest.fixture
def env_file():
    CONTENT = """ROBYN_PORT=8081
    ROBYN_URL=127.0.0.1"""
    path = pathlib.Path(__file__).parent
    env_path = path / "robyn.env"
    env_path.write_text(CONTENT)
    yield
    env_path.unlink()
    del os.environ["ROBYN_PORT"]
    del os.environ["ROBYN_URL"]<|MERGE_RESOLUTION|>--- conflicted
+++ resolved
@@ -3,16 +3,10 @@
 import signal
 import socket
 import subprocess
-<<<<<<< HEAD
-import sys
-from typing import List, Optional
-import time
-=======
 import time
 from typing import List
 import platform
 
->>>>>>> a5c453bf
 import pytest
 from helpers.network_helpers import get_network_host
 
