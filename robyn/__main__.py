import os
import click

<<<<<<< HEAD
@click.command()
def create():
    project_name = input("Enter the project name: ")
    project_dir = input("Enter the name of the project directory: ")
=======

project_name = input("Enter the project name: ")
project_dir = input("Enter the name of the project directory: ")


def create(project_name, project_dir):
>>>>>>> 8d9dbe4f
    # Initailize a new Robyn project

    print(f"Creating a new Robyn project '{project_name}' in '{project_dir}'...")

    # Create a new directory for the project
    project_path = os.path.join(project_dir, project_name)
    os.makedirs(project_path)

    # Create the main application file
    app_file_path = os.path.join(project_path, "app.py")
    with open(app_file_path, "w") as f:
        f.write(
            'from robyn import Robyn\n\napp = Robyn()\n\nif __name__ == "__main__":\n app.run()'
        )

    print(f"New Robyn project '{project_name}' created in '{project_dir}' ")


if __name__ == "__main__":
    create()<|MERGE_RESOLUTION|>--- conflicted
+++ resolved
@@ -1,19 +1,10 @@
 import os
 import click
 
-<<<<<<< HEAD
 @click.command()
 def create():
     project_name = input("Enter the project name: ")
     project_dir = input("Enter the name of the project directory: ")
-=======
-
-project_name = input("Enter the project name: ")
-project_dir = input("Enter the name of the project directory: ")
-
-
-def create(project_name, project_dir):
->>>>>>> 8d9dbe4f
     # Initailize a new Robyn project
 
     print(f"Creating a new Robyn project '{project_name}' in '{project_dir}'...")
