from dataclasses import dataclass
<<<<<<< HEAD
from typing import Dict, Optional, Union, NewType

from robyn.robyn import Identity, Url
=======
from typing import Optional, TypedDict
>>>>>>> 399f5b12


@dataclass
class Directory:
    route: str
    directory_path: str
    show_files_listing: bool
    index_file: Optional[str]

    def as_list(self):
        return [
            self.route,
            self.directory_path,
            self.show_files_listing,
            self.index_file,
        ]


<<<<<<< HEAD
PathParams = NewType("PathParams", Dict[str, str])
RequestBody = NewType("RequestBody", Union[str, bytes])
RequestMethod = NewType("RequestMethod", str)
RequestURL = NewType("RequestURL", Url)
FormData = NewType("FormData", Dict[str, str])
RequestFiles = NewType("RequestFiles", Dict[str, bytes])
RequestIP = NewType("RequestIP", Optional[str])
RequestIdentity = NewType("RequestIdentity", Optional[Identity])
=======
class JSONResponse(TypedDict):
    pass
>>>>>>> 399f5b12
<|MERGE_RESOLUTION|>--- conflicted
+++ resolved
@@ -1,12 +1,7 @@
 from dataclasses import dataclass
-<<<<<<< HEAD
-from typing import Dict, Optional, Union, NewType
+from typing import Dict, Optional, Union, NewType, TypedDict
 
 from robyn.robyn import Identity, Url
-=======
-from typing import Optional, TypedDict
->>>>>>> 399f5b12
-
 
 @dataclass
 class Directory:
@@ -23,8 +18,6 @@
             self.index_file,
         ]
 
-
-<<<<<<< HEAD
 PathParams = NewType("PathParams", Dict[str, str])
 RequestBody = NewType("RequestBody", Union[str, bytes])
 RequestMethod = NewType("RequestMethod", str)
@@ -33,7 +26,6 @@
 RequestFiles = NewType("RequestFiles", Dict[str, bytes])
 RequestIP = NewType("RequestIP", Optional[str])
 RequestIdentity = NewType("RequestIdentity", Optional[Identity])
-=======
+
 class JSONResponse(TypedDict):
-    pass
->>>>>>> 399f5b12
+    pass