import argparse


class Config:
    def __init__(self) -> None:
        parser = argparse.ArgumentParser(
            description="Robyn, a fast async web framework with a rust runtime."
        )
        parser.add_argument(
            "--processes",
            type=int,
            default=1,
            required=False,
            help="Choose the number of processes. [Default: 1]",
        )
        parser.add_argument(
            "--workers",
            type=int,
            default=1,
            required=False,
            help="Choose the number of workers. [Default: 1]",
        )
        parser.add_argument(
            "--dev",
            dest="dev",
            action="store_true",
            default=False,
            help="Development mode. It restarts the server based on file changes.",
        )
        parser.add_argument(
            "--log-level",
            dest="log_level",
            default=None,
            help="Set the log level name",
        )
        parser.add_argument(
            "--create",
            action="store_true",
            default=False,
            help="Create a new project template.",
        )
        parser.add_argument(
            "--docs",
            action="store_true",
            default=False,
            help="Open the Robyn documentation.",
        )
        parser.add_argument(
<<<<<<< HEAD
            "--redis",
            type=str,
            default=None,
            help="Redis host for storing rate limit values",
=======
            "--open-browser",
            action="store_true",
            default=False,
            help="Open the browser on successful start.",
>>>>>>> 499d564f
        )

        args, _ = parser.parse_known_args()

        self.processes = args.processes
        self.workers = args.workers
        self.dev = args.dev
        self.create = args.create
        self.docs = args.docs
<<<<<<< HEAD
        self.redis = args.redis
=======
        self.open_browser = args.open_browser
>>>>>>> 499d564f

        if self.dev and (self.processes != 1 or self.workers != 1):
            raise Exception("--processes and --workers shouldn't be used with --dev")

        if self.dev and args.log_level is None:
            self.log_level = "DEBUG"
        elif args.log_level is None:
            self.log_level = "INFO"
        else:
            self.log_level = args.log_level<|MERGE_RESOLUTION|>--- conflicted
+++ resolved
@@ -46,17 +46,16 @@
             help="Open the Robyn documentation.",
         )
         parser.add_argument(
-<<<<<<< HEAD
+            "--open-browser",
+            action="store_true",
+            default=False,
+            help="Open the browser on successful start.",
+        )
+        parser.add_argument(
             "--redis",
             type=str,
             default=None,
             help="Redis host for storing rate limit values",
-=======
-            "--open-browser",
-            action="store_true",
-            default=False,
-            help="Open the browser on successful start.",
->>>>>>> 499d564f
         )
 
         args, _ = parser.parse_known_args()
@@ -66,11 +65,8 @@
         self.dev = args.dev
         self.create = args.create
         self.docs = args.docs
-<<<<<<< HEAD
         self.redis = args.redis
-=======
         self.open_browser = args.open_browser
->>>>>>> 499d564f
 
         if self.dev and (self.processes != 1 or self.workers != 1):
             raise Exception("--processes and --workers shouldn't be used with --dev")
