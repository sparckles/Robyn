import asyncio
import logging
import multiprocess as mp
import os
from typing import Callable, List, Optional, Tuple, Union
from nestd import get_all_nested


from robyn.argument_parser import Config
from robyn.authentication import AuthenticationHandler
from robyn.logger import Colors
from robyn.reloader import setup_reloader
from robyn.env_populator import load_vars
from robyn.events import Events
from robyn.logger import logger
from robyn.processpool import run_processes
from robyn.responses import serve_file, serve_html
from robyn.robyn import (
    FunctionInfo,
    HttpMethod,
    Request,
    Response,
    get_version,
    jsonify,
)
from robyn.router import MiddlewareRouter, MiddlewareType, Router, WebSocketRouter
from robyn.types import Directory, Header
from robyn import status_codes
from robyn.ws import WS


__version__ = get_version()


class Robyn:
    """This is the python wrapper for the Robyn binaries."""

    def __init__(self, file_object: str, config: Config = Config()) -> None:
        directory_path = os.path.dirname(os.path.abspath(file_object))
        self.file_path = file_object
        self.directory_path = directory_path
        self.config = config

        load_vars(project_root=directory_path)
        logging.basicConfig(level=self.config.log_level)

        if self.config.log_level.lower() != "warn":
            logger.info(
                "SERVER IS RUNNING IN VERBOSE/DEBUG MODE. Set --log-level to WARN to run in production mode.",
                color=Colors.BLUE,
            )
        # If we are in dev mode, we need to setup the reloader
        # This process will be used by the watchdog observer while running the actual server as children processes
        if self.config.dev and not os.environ.get("IS_RELOADER_RUNNING", False):
            setup_reloader(self.directory_path, self.file_path)
            exit(0)

        self.router = Router()
        self.middleware_router = MiddlewareRouter()
        self.web_socket_router = WebSocketRouter()
        self.request_headers: List[Header] = []  # This needs a better type
        self.response_headers: List[Header] = []  # This needs a better type
        self.directories: List[Directory] = []
        self.event_handlers = {}
        self.exception_handler: Optional[Callable] = None
        self.authentication_handler: Optional[AuthenticationHandler] = None

    def add_route(
        self,
        route_type: Union[HttpMethod, str],
        endpoint: str,
        handler: Callable,
        is_const: bool = False,
        auth_required: bool = False,
    ):
        """
        Connect a URI to a handler

        :param route_type str: route type between GET/POST/PUT/DELETE/PATCH/HEAD/OPTIONS/TRACE
        :param endpoint str: endpoint for the route added
        :param handler function: represents the sync or async function passed as a handler for the route
        :param is_const bool: represents if the handler is a const function or not
        :param auth_required bool: represents if the route needs authentication or not
        """

        """ We will add the status code here only
        """
        if auth_required:
            self.middleware_router.add_auth_middleware(endpoint)(handler)
        if isinstance(route_type, str):
            http_methods = {
                "GET": HttpMethod.GET,
                "POST": HttpMethod.POST,
                "PUT": HttpMethod.PUT,
                "DELETE": HttpMethod.DELETE,
                "PATCH": HttpMethod.PATCH,
                "HEAD": HttpMethod.HEAD,
                "OPTIONS": HttpMethod.OPTIONS,
            }
            route_type = http_methods[route_type]

        logger.info("Logging endpoint: method=%s, route=%s", route_type, endpoint)

        return self.router.add_route(
            route_type,
            endpoint,
            handler,
            is_const,
            self.exception_handler,
            self.response_headers,
        )

    def before_request(self, endpoint: Optional[str] = None) -> Callable[..., None]:
        """
        You can use the @app.before_request decorator to call a method before routing to the specified endpoint

        :param endpoint str|None: endpoint to server the route. If None, the middleware will be applied to all the routes.
        """

        return self.middleware_router.add_middleware(
            MiddlewareType.BEFORE_REQUEST, endpoint
        )

    def after_request(self, endpoint: Optional[str] = None) -> Callable[..., None]:
        """
        You can use the @app.after_request decorator to call a method after routing to the specified endpoint

        :param endpoint str|None: endpoint to server the route. If None, the middleware will be applied to all the routes.
        """

        return self.middleware_router.add_middleware(
            MiddlewareType.AFTER_REQUEST, endpoint
        )

    def add_directory(
        self,
        route: str,
        directory_path: str,
        index_file: Optional[str] = None,
        show_files_listing: bool = False,
    ):
        self.directories.append(
            Directory(route, directory_path, show_files_listing, index_file)
        )

    def add_request_header(self, key: str, value: str) -> None:
        self.request_headers.append(Header(key, value))

    def add_response_header(self, key: str, value: str) -> None:
        self.response_headers.append(Header(key, value))

    def add_web_socket(self, endpoint: str, ws: WS) -> None:
        self.web_socket_router.add_route(endpoint, ws)

    def _add_event_handler(self, event_type: Events, handler: Callable) -> None:
        logger.info("Add event %s handler", event_type)
        if event_type not in {Events.STARTUP, Events.SHUTDOWN}:
            return

        is_async = asyncio.iscoroutinefunction(handler)
        self.event_handlers[event_type] = FunctionInfo(handler, is_async, 0)

    def startup_handler(self, handler: Callable) -> None:
        self._add_event_handler(Events.STARTUP, handler)

    def shutdown_handler(self, handler: Callable) -> None:
        self._add_event_handler(Events.SHUTDOWN, handler)

    def start(
        self, host: str = "127.0.0.1", port: int = 8080, *, url: str = "127.0.0.1"
    ):
        """
        Starts the server

        :param port int: represents the port number at which the server is listening
        """

        host = os.getenv("ROBYN_HOST", host) or os.getenv("ROBYN_URL", url)
        port = int(os.getenv("ROBYN_PORT", port))
        open_browser = bool(os.getenv("ROBYN_BROWSER_OPEN", self.config.open_browser))

<<<<<<< HEAD
        logger.info(f"Robyn version: {__version__}")
        logger.info(f"Starting server at {host}:{port}")
=======
        logger.info("Robyn version: %s", __version__)
        logger.info("Starting server at %s:%s", url, port)
>>>>>>> a11c0238

        mp.allow_connection_pickling()

        run_processes(
            host,
            port,
            self.directories,
            self.request_headers,
            self.router.get_routes(),
            self.middleware_router.get_global_middlewares(),
            self.middleware_router.get_route_middlewares(),
            self.web_socket_router.get_routes(),
            self.event_handlers,
            self.config.workers,
            self.config.processes,
            self.response_headers,
            open_browser,
        )

    def exception(self, exception_handler: Callable):
        self.exception_handler = exception_handler

    def add_view(self, endpoint: str, view: Callable, const: bool = False):
        """
        This is base handler for the view decorators

        :param endpoint str: endpoint for the route added
        :param handler function: represents the function passed as a parent handler for single route with different route types
        """
        http_methods = {
            "GET": HttpMethod.GET,
            "POST": HttpMethod.POST,
            "PUT": HttpMethod.PUT,
            "DELETE": HttpMethod.DELETE,
            "PATCH": HttpMethod.PATCH,
            "HEAD": HttpMethod.HEAD,
            "OPTIONS": HttpMethod.OPTIONS,
        }

        def get_functions(view) -> List[Tuple[HttpMethod, Callable]]:
            functions = get_all_nested(view)
            output = []
            for name, handler in functions:
                route_type = name.upper()
                method = http_methods.get(route_type)
                if method is not None:
                    output.append((method, handler))
            return output

        handlers = get_functions(view)
        for route_type, handler in handlers:
            self.add_route(route_type, endpoint, handler, const)

    def view(self, endpoint: str, const: bool = False):
        """
        The @app.view decorator to add a view with the GET/POST/PUT/DELETE/PATCH/HEAD/OPTIONS method

        :param endpoint str: endpoint to server the route
        """

        def inner(handler):
            return self.add_view(endpoint, handler, const)

        return inner

    def get(self, endpoint: str, const: bool = False, auth_required: bool = False):
        """
        The @app.get decorator to add a route with the GET method

        :param endpoint str: endpoint to server the route
        """

        def inner(handler):
            return self.add_route(
                HttpMethod.GET, endpoint, handler, const, auth_required
            )

        return inner

    def post(self, endpoint: str, auth_required: bool = False):
        """
        The @app.post decorator to add a route with POST method

        :param endpoint str: endpoint to server the route
        """

        def inner(handler):
            return self.add_route(
                HttpMethod.POST, endpoint, handler, auth_required=auth_required
            )

        return inner

    def put(self, endpoint: str, auth_required: bool = False):
        """
        The @app.put decorator to add a get route with PUT method

        :param endpoint str: endpoint to server the route
        """

        def inner(handler):
            return self.add_route(
                HttpMethod.PUT, endpoint, handler, auth_required=auth_required
            )

        return inner

    def delete(self, endpoint: str, auth_required: bool = False):
        """
        The @app.delete decorator to add a route with DELETE method

        :param endpoint str: endpoint to server the route
        """

        def inner(handler):
            return self.add_route(
                HttpMethod.DELETE, endpoint, handler, auth_required=auth_required
            )

        return inner

    def patch(self, endpoint: str, auth_required: bool = False):
        """
        The @app.patch decorator to add a route with PATCH method

        :param endpoint [str]: [endpoint to server the route]
        """

        def inner(handler):
            return self.add_route(
                HttpMethod.PATCH, endpoint, handler, auth_required=auth_required
            )

        return inner

    def head(self, endpoint: str, auth_required: bool = False):
        """
        The @app.head decorator to add a route with HEAD method

        :param endpoint str: endpoint to server the route
        """

        def inner(handler):
            return self.add_route(
                HttpMethod.HEAD, endpoint, handler, auth_required=auth_required
            )

        return inner

    def options(self, endpoint: str, auth_required: bool = False):
        """
        The @app.options decorator to add a route with OPTIONS method

        :param endpoint str: endpoint to server the route
        """

        def inner(handler):
            return self.add_route(
                HttpMethod.OPTIONS, endpoint, handler, auth_required=auth_required
            )

        return inner

    def connect(self, endpoint: str, auth_required: bool = False):
        """
        The @app.connect decorator to add a route with CONNECT method

        :param endpoint str: endpoint to server the route
        """

        def inner(handler):
            return self.add_route(
                HttpMethod.CONNECT, endpoint, handler, auth_required=auth_required
            )

        return inner

    def trace(self, endpoint: str, auth_required: bool = False):
        """
        The @app.trace decorator to add a route with TRACE method

        :param endpoint str: endpoint to server the route
        """

        def inner(handler):
            return self.add_route(
                HttpMethod.TRACE, endpoint, handler, auth_required=auth_required
            )

        return inner

    def include_router(self, router):
        """
        The method to include the routes from another router

        :param router Robyn: the router object to include the routes from
        """
        self.router.routes.extend(router.router.routes)
        self.middleware_router.global_middlewares.extend(
            router.middleware_router.global_middlewares
        )
        self.middleware_router.route_middlewares.extend(
            router.middleware_router.route_middlewares
        )

        # extend the websocket routes
        prefix = router.prefix
        for route in router.web_socket_router.routes:
            new_endpoint = f"{prefix}{route}"
            self.web_socket_router.routes[
                new_endpoint
            ] = router.web_socket_router.routes[route]

    def configure_authentication(self, authentication_handler: AuthenticationHandler):
        """
        Configures the authentication handler for the application.

        :param authentication_handler: the instance of a class inheriting the AuthenticationHandler base class
        """
        self.authentication_handler = authentication_handler
        self.middleware_router.set_authentication_handler(authentication_handler)


class SubRouter(Robyn):
    def __init__(
        self, file_object: str, prefix: str = "", config: Config = Config()
    ) -> None:
        super().__init__(file_object, config)
        self.prefix = prefix

    def __add_prefix(self, endpoint: str):
        return f"{self.prefix}{endpoint}"

    def get(self, endpoint: str, const: bool = False):
        return super().get(self.__add_prefix(endpoint), const)

    def post(self, endpoint: str):
        return super().post(self.__add_prefix(endpoint))

    def put(self, endpoint: str):
        return super().put(self.__add_prefix(endpoint))

    def delete(self, endpoint: str):
        return super().delete(self.__add_prefix(endpoint))

    def patch(self, endpoint: str):
        return super().patch(self.__add_prefix(endpoint))

    def head(self, endpoint: str):
        return super().head(self.__add_prefix(endpoint))

    def trace(self, endpoint: str):
        return super().trace(self.__add_prefix(endpoint))

    def options(self, endpoint: str):
        return super().options(self.__add_prefix(endpoint))


def ALLOW_CORS(app: Robyn, origins: List[str]):
    """Allows CORS for the given origins for the entire router."""
    for origin in origins:
        app.add_request_header("Access-Control-Allow-Origin", origin)
        app.add_request_header(
            "Access-Control-Allow-Methods",
            "GET, POST, PUT, DELETE, PATCH, HEAD, OPTIONS",
        )
        app.add_request_header(
            "Access-Control-Allow-Headers", "Content-Type, Authorization"
        )
        app.add_request_header("Access-Control-Allow-Credentials", "true")


__all__ = [
    "Robyn",
    "Request",
    "Response",
    "status_codes",
    "jsonify",
    "serve_file",
    "serve_html",
    "ALLOW_CORS",
]<|MERGE_RESOLUTION|>--- conflicted
+++ resolved
@@ -179,13 +179,8 @@
         port = int(os.getenv("ROBYN_PORT", port))
         open_browser = bool(os.getenv("ROBYN_BROWSER_OPEN", self.config.open_browser))
 
-<<<<<<< HEAD
-        logger.info(f"Robyn version: {__version__}")
-        logger.info(f"Starting server at {host}:{port}")
-=======
         logger.info("Robyn version: %s", __version__)
         logger.info("Starting server at %s:%s", url, port)
->>>>>>> a11c0238
 
         mp.allow_connection_pickling()
 
