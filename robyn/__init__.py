--- conflicted
+++ resolved
@@ -21,10 +21,6 @@
 from robyn.dependencies import check_params_dependencies
 from robyn.ws import WS
 
-<<<<<<< HEAD
-logger = logging.getLogger(__name__)
-=======
->>>>>>> a5c453bf
 
 class Robyn:
     """This is the python wrapper for the Robyn binaries."""
