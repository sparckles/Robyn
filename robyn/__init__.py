import asyncio
import logging
import multiprocess as mp
import os
from typing import Callable, List, Optional, Tuple, Union
from nestd import get_all_nested


from robyn.argument_parser import Config
from robyn.authentication import AuthenticationHandler
from robyn.dependency_injection import DependencyMap
from robyn.logger import Colors
from robyn.reloader import setup_reloader
from robyn.env_populator import load_vars
from robyn.events import Events
from robyn.logger import logger
from robyn.processpool import run_processes
from robyn.responses import serve_file, serve_html
from robyn.robyn import (
    FunctionInfo,
    HttpMethod,
    Request,
    Response,
    get_version,
    jsonify,
    WebSocketConnector,
)
from robyn.router import MiddlewareRouter, MiddlewareType, Router, WebSocketRouter
from robyn.types import Directory, Header
from robyn import status_codes
from robyn.ws import WebSocket


__version__ = get_version()


class Robyn:
    """This is the python wrapper for the Robyn binaries."""

    def __init__(
        self,
        file_object: str,
        config: Config = Config(),
        dependencies: DependencyMap = DependencyMap(),
    ) -> None:
        directory_path = os.path.dirname(os.path.abspath(file_object))
        self.file_path = file_object
        self.directory_path = directory_path
        self.config = config
        self.dependencies = dependencies

        load_vars(project_root=directory_path)
        logging.basicConfig(level=self.config.log_level)

        if self.config.log_level.lower() != "warn":
            logger.info(
                "SERVER IS RUNNING IN VERBOSE/DEBUG MODE. Set --log-level to WARN to run in production mode.",
                color=Colors.BLUE,
            )
        # If we are in dev mode, we need to setup the reloader
        # This process will be used by the watchdog observer while running the actual server as children processes
        if self.config.dev and not os.environ.get("IS_RELOADER_RUNNING", False):
            setup_reloader(self.directory_path, self.file_path)
            exit(0)

        self.router = Router()
        self.middleware_router = MiddlewareRouter()
        self.web_socket_router = WebSocketRouter()
        self.request_headers: List[Header] = []  # This needs a better type
        self.response_headers: List[Header] = []  # This needs a better type
        self.directories: List[Directory] = []
        self.event_handlers = {}
        self.exception_handler: Optional[Callable] = None
        self.authentication_handler: Optional[AuthenticationHandler] = None

    def add_route(
        self,
        route_type: Union[HttpMethod, str],
        endpoint: str,
        handler: Callable,
        is_const: bool = False,
        auth_required: bool = False
    ):
        """
        Connect a URI to a handler

        :param route_type str: route type between GET/POST/PUT/DELETE/PATCH/HEAD/OPTIONS/TRACE
        :param endpoint str: endpoint for the route added
        :param handler function: represents the sync or async function passed as a handler for the route
        :param is_const bool: represents if the handler is a const function or not
        :param auth_required bool: represents if the route needs authentication or not
        """

        """ We will add the status code here only
        """
        if auth_required:
            self.middleware_router.add_auth_middleware(endpoint)(handler)
        if isinstance(route_type, str):
            http_methods = {
                "GET": HttpMethod.GET,
                "POST": HttpMethod.POST,
                "PUT": HttpMethod.PUT,
                "DELETE": HttpMethod.DELETE,
                "PATCH": HttpMethod.PATCH,
                "HEAD": HttpMethod.HEAD,
                "OPTIONS": HttpMethod.OPTIONS,
            }
            route_type = http_methods[route_type]

<<<<<<< HEAD
        logger.info("Logging endpoint: method=%s, route=%s", route_type, endpoint)

        injected_dependencies = self.dependencies.get_dependency_map(self)

        return self.router.add_route(
            route_type=route_type,
            endpoint=endpoint,
            handler=handler,
            is_const=is_const,
            exception_handler=self.exception_handler,
            injected_dependencies=injected_dependencies,
            default_response_headers=self.response_headers,
        )

    def inject(self, **kwargs):
        """
        Injects the dependencies for the route

        :param kwargs dict: the dependencies to be injected
        """
        self.dependencies.add_router_dependency(self, **kwargs)

    def inject_global(self, **kwargs):
        """
        Injects the dependencies for the global routes
        Ideally, this function should be a global function

        :param kwargs dict: the dependencies to be injected
        """
        self.dependencies.add_global_dependency(**kwargs)
=======
        add_route_response = self.router.add_route(
            route_type,
            endpoint,
            handler,
            is_const,
            self.exception_handler,
            self.response_headers,
        )

        logger.info("Added route %s %s", route_type, endpoint)

        return add_route_response
>>>>>>> 7457e684

    def before_request(self, endpoint: Optional[str] = None) -> Callable[..., None]:
        """
        You can use the @app.before_request decorator to call a method before routing to the specified endpoint

        :param endpoint str|None: endpoint to server the route. If None, the middleware will be applied to all the routes.
        """

        return self.middleware_router.add_middleware(MiddlewareType.BEFORE_REQUEST, endpoint)

    def after_request(self, endpoint: Optional[str] = None) -> Callable[..., None]:
        """
        You can use the @app.after_request decorator to call a method after routing to the specified endpoint

        :param endpoint str|None: endpoint to server the route. If None, the middleware will be applied to all the routes.
        """

        return self.middleware_router.add_middleware(MiddlewareType.AFTER_REQUEST, endpoint)

    def add_directory(
        self,
        route: str,
        directory_path: str,
        index_file: Optional[str] = None,
        show_files_listing: bool = False,
    ):
        self.directories.append(Directory(route, directory_path, show_files_listing, index_file))

    def add_request_header(self, key: str, value: str) -> None:
        self.request_headers.append(Header(key, value))

    def add_response_header(self, key: str, value: str) -> None:
        self.response_headers.append(Header(key, value))

    def add_web_socket(self, endpoint: str, ws: WebSocket) -> None:
        self.web_socket_router.add_route(endpoint, ws)

    def _add_event_handler(self, event_type: Events, handler: Callable) -> None:
        logger.info("Add event %s handler", event_type)
        if event_type not in {Events.STARTUP, Events.SHUTDOWN}:
            return

        is_async = asyncio.iscoroutinefunction(handler)
        self.event_handlers[event_type] = FunctionInfo(handler, is_async, 0, {})

    def startup_handler(self, handler: Callable) -> None:
        self._add_event_handler(Events.STARTUP, handler)

    def shutdown_handler(self, handler: Callable) -> None:
        self._add_event_handler(Events.SHUTDOWN, handler)

    def start(self, host: str = "127.0.0.1", port: int = 8080):
        """
        Starts the server

        :param port int: represents the port number at which the server is listening
        """

        host = os.getenv("ROBYN_HOST", host)
        port = int(os.getenv("ROBYN_PORT", port))
        open_browser = bool(os.getenv("ROBYN_BROWSER_OPEN", self.config.open_browser))

        logger.info("Robyn version: %s", __version__)
        logger.info("Starting server at %s:%s", host, port)

        mp.allow_connection_pickling()

        run_processes(
            host,
            port,
            self.directories,
            self.request_headers,
            self.router.get_routes(),
            self.middleware_router.get_global_middlewares(),
            self.middleware_router.get_route_middlewares(),
            self.web_socket_router.get_routes(),
            self.event_handlers,
            self.config.workers,
            self.config.processes,
            self.response_headers,
            open_browser,
        )

    def exception(self, exception_handler: Callable):
        self.exception_handler = exception_handler

    def add_view(self, endpoint: str, view: Callable, const: bool = False):
        """
        This is base handler for the view decorators

        :param endpoint str: endpoint for the route added
        :param handler function: represents the function passed as a parent handler for single route with different route types
        """
        http_methods = {
            "GET": HttpMethod.GET,
            "POST": HttpMethod.POST,
            "PUT": HttpMethod.PUT,
            "DELETE": HttpMethod.DELETE,
            "PATCH": HttpMethod.PATCH,
            "HEAD": HttpMethod.HEAD,
            "OPTIONS": HttpMethod.OPTIONS,
        }

        def get_functions(view) -> List[Tuple[HttpMethod, Callable]]:
            functions = get_all_nested(view)
            output = []
            for name, handler in functions:
                route_type = name.upper()
                method = http_methods.get(route_type)
                if method is not None:
                    output.append((method, handler))
            return output

        handlers = get_functions(view)
        for route_type, handler in handlers:
            self.add_route(route_type, endpoint, handler, const)

    def view(self, endpoint: str, const: bool = False):
        """
        The @app.view decorator to add a view with the GET/POST/PUT/DELETE/PATCH/HEAD/OPTIONS method

        :param endpoint str: endpoint to server the route
        """

        def inner(handler):
            return self.add_view(endpoint, handler, const)

        return inner

    def get(self, endpoint: str, const: bool = False, auth_required: bool = False):
        """
        The @app.get decorator to add a route with the GET method

        :param endpoint str: endpoint to server the route
        """

        def inner(handler):
            return self.add_route(HttpMethod.GET, endpoint, handler, const, auth_required)

        return inner

    def post(self, endpoint: str, auth_required: bool = False):
        """
        The @app.post decorator to add a route with POST method

        :param endpoint str: endpoint to server the route
        """

        def inner(handler):
            return self.add_route(HttpMethod.POST, endpoint, handler, auth_required=auth_required)

        return inner

    def put(self, endpoint: str, auth_required: bool = False):
        """
        The @app.put decorator to add a get route with PUT method

        :param endpoint str: endpoint to server the route
        """

        def inner(handler):
            return self.add_route(HttpMethod.PUT, endpoint, handler, auth_required=auth_required)

        return inner

    def delete(self, endpoint: str, auth_required: bool = False):
        """
        The @app.delete decorator to add a route with DELETE method

        :param endpoint str: endpoint to server the route
        """

        def inner(handler):
            return self.add_route(HttpMethod.DELETE, endpoint, handler, auth_required=auth_required)

        return inner

    def patch(self, endpoint: str, auth_required: bool = False):
        """
        The @app.patch decorator to add a route with PATCH method

        :param endpoint [str]: [endpoint to server the route]
        """

        def inner(handler):
            return self.add_route(HttpMethod.PATCH, endpoint, handler, auth_required=auth_required)

        return inner

    def head(self, endpoint: str, auth_required: bool = False):
        """
        The @app.head decorator to add a route with HEAD method

        :param endpoint str: endpoint to server the route
        """

        def inner(handler):
            return self.add_route(HttpMethod.HEAD, endpoint, handler, auth_required=auth_required)

        return inner

    def options(self, endpoint: str, auth_required: bool = False):
        """
        The @app.options decorator to add a route with OPTIONS method

        :param endpoint str: endpoint to server the route
        """

        def inner(handler):
            return self.add_route(HttpMethod.OPTIONS, endpoint, handler, auth_required=auth_required)

        return inner

    def connect(self, endpoint: str, auth_required: bool = False):
        """
        The @app.connect decorator to add a route with CONNECT method

        :param endpoint str: endpoint to server the route
        """

        def inner(handler):
            return self.add_route(HttpMethod.CONNECT, endpoint, handler, auth_required=auth_required)

        return inner

    def trace(self, endpoint: str, auth_required: bool = False):
        """
        The @app.trace decorator to add a route with TRACE method

        :param endpoint str: endpoint to server the route
        """

        def inner(handler):
            return self.add_route(HttpMethod.TRACE, endpoint, handler, auth_required=auth_required)

        return inner

    def include_router(self, router):
        """
        The method to include the routes from another router

        :param router Robyn: the router object to include the routes from
        """
        self.router.routes.extend(router.router.routes)
        self.middleware_router.global_middlewares.extend(router.middleware_router.global_middlewares)
        self.middleware_router.route_middlewares.extend(router.middleware_router.route_middlewares)

        # extend the websocket routes
        prefix = router.prefix
        for route in router.web_socket_router.routes:
            new_endpoint = f"{prefix}{route}"
            self.web_socket_router.routes[new_endpoint] = router.web_socket_router.routes[route]

        self.dependencies.merge_dependencies(router)

    def configure_authentication(self, authentication_handler: AuthenticationHandler):
        """
        Configures the authentication handler for the application.

        :param authentication_handler: the instance of a class inheriting the AuthenticationHandler base class
        """
        self.authentication_handler = authentication_handler
        self.middleware_router.set_authentication_handler(authentication_handler)


class SubRouter(Robyn):
    def __init__(self, file_object: str, prefix: str = "", config: Config = Config()) -> None:
        super().__init__(file_object, config)
        self.prefix = prefix

    def __add_prefix(self, endpoint: str):
        return f"{self.prefix}{endpoint}"

    def get(self, endpoint: str, const: bool = False):
        return super().get(self.__add_prefix(endpoint), const)

    def post(self, endpoint: str):
        return super().post(self.__add_prefix(endpoint))

    def put(self, endpoint: str):
        return super().put(self.__add_prefix(endpoint))

    def delete(self, endpoint: str):
        return super().delete(self.__add_prefix(endpoint))

    def patch(self, endpoint: str):
        return super().patch(self.__add_prefix(endpoint))

    def head(self, endpoint: str):
        return super().head(self.__add_prefix(endpoint))

    def trace(self, endpoint: str):
        return super().trace(self.__add_prefix(endpoint))

    def options(self, endpoint: str):
        return super().options(self.__add_prefix(endpoint))


def ALLOW_CORS(app: Robyn, origins: List[str]):
    """Allows CORS for the given origins for the entire router."""
    for origin in origins:
        app.add_request_header("Access-Control-Allow-Origin", origin)
        app.add_request_header(
            "Access-Control-Allow-Methods",
            "GET, POST, PUT, DELETE, PATCH, HEAD, OPTIONS",
        )
        app.add_request_header("Access-Control-Allow-Headers", "Content-Type, Authorization")
        app.add_request_header("Access-Control-Allow-Credentials", "true")


__all__ = [
    "Robyn",
    "Request",
    "Response",
    "status_codes",
    "jsonify",
    "serve_file",
    "serve_html",
    "ALLOW_CORS",
    "SubRouter",
    "AuthenticationHandler",
    "WebSocketConnector",
]<|MERGE_RESOLUTION|>--- conflicted
+++ resolved
@@ -107,12 +107,9 @@
             }
             route_type = http_methods[route_type]
 
-<<<<<<< HEAD
-        logger.info("Logging endpoint: method=%s, route=%s", route_type, endpoint)
-
         injected_dependencies = self.dependencies.get_dependency_map(self)
 
-        return self.router.add_route(
+        add_route_response = self.router.add_route(
             route_type=route_type,
             endpoint=endpoint,
             handler=handler,
@@ -122,6 +119,10 @@
             default_response_headers=self.response_headers,
         )
 
+        logger.info("Added route %s %s", route_type, endpoint)
+
+        return add_route_response
+
     def inject(self, **kwargs):
         """
         Injects the dependencies for the route
@@ -138,20 +139,6 @@
         :param kwargs dict: the dependencies to be injected
         """
         self.dependencies.add_global_dependency(**kwargs)
-=======
-        add_route_response = self.router.add_route(
-            route_type,
-            endpoint,
-            handler,
-            is_const,
-            self.exception_handler,
-            self.response_headers,
-        )
-
-        logger.info("Added route %s %s", route_type, endpoint)
-
-        return add_route_response
->>>>>>> 7457e684
 
     def before_request(self, endpoint: Optional[str] = None) -> Callable[..., None]:
         """
