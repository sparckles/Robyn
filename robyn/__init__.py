from robyn.robyn import Server
from asyncio import iscoroutinefunction
<<<<<<< HEAD
from robyn.responses import static_file, jsonify
=======
from inspect import signature

>>>>>>> cfae5f71

class Robyn:
    """This is the python wrapper for the Robyn binaries."""

    def __init__(self) -> None:
        self.server = Server()

    def add_route(self, route_type, endpoint, handler):
<<<<<<< HEAD
        """
        [This is base handler for all the decorators]

        :param route_type [str]: [route type between GET/POST/PUT/DELETE/PATCH]
        :param endpoint [str]: [endpoint for the route added]
        :param handler [function]: [represents the sync or async function passed as a handler for the route]
        """

        """ We will add the status code here only
        """
        self.server.add_route(route_type, endpoint, handler, iscoroutinefunction(handler))
=======
        self.server.add_route(
            route_type, endpoint, handler, iscoroutinefunction(handler)
        )

    def add_header(self, key, value):
        self.server.add_header(key, value)

    def remove_header(self, key):
        self.server.remove_header(key)
>>>>>>> cfae5f71

    def start(self, port):
        """
        [Starts the server]

        :param port [int]: [reperesents the port number at which the server is listening]
        """
        print(f"Starting the server at port: {port}")
        self.server.start(port)

    def get(self, endpoint):
        """
        [The @app.get decorator to add a get route]

        :param endpoint [str]: [endpoint to server the route]
        """
        def inner(handler):
            self.add_route("GET", endpoint, handler)

        return inner

    def post(self, endpoint):
        """
        [The @app.post decorator to add a get route]

        :param endpoint [str]: [endpoint to server the route]
        """
        def inner(handler):
            sig = signature(handler)
            params = len(sig.parameters)
            if params != 1:
                print("We need one argument on post.")
                return
            self.add_route("POST", endpoint, handler)

        return inner

    def put(self, endpoint):
        """
        [The @app.put decorator to add a get route]

        :param endpoint [str]: [endpoint to server the route]
        """
        def inner(handler):
            self.add_route("PUT", endpoint, handler)

        return inner

    def delete(self, endpoint):
        """
        [The @app.delete decorator to add a get route]

        :param endpoint [str]: [endpoint to server the route]
        """
        def inner(handler):
            self.add_route("DELETE", endpoint, handler)

        return inner

    def patch(self, endpoint):
        """
        [The @app.patch decorator to add a get route]

        :param endpoint [str]: [endpoint to server the route]
        """
        def inner(handler):
            self.add_route("PATCH", endpoint, handler)
<<<<<<< HEAD
=======

>>>>>>> cfae5f71
        return inner<|MERGE_RESOLUTION|>--- conflicted
+++ resolved
@@ -1,11 +1,7 @@
 from robyn.robyn import Server
 from asyncio import iscoroutinefunction
-<<<<<<< HEAD
 from robyn.responses import static_file, jsonify
-=======
 from inspect import signature
-
->>>>>>> cfae5f71
 
 class Robyn:
     """This is the python wrapper for the Robyn binaries."""
@@ -14,7 +10,6 @@
         self.server = Server()
 
     def add_route(self, route_type, endpoint, handler):
-<<<<<<< HEAD
         """
         [This is base handler for all the decorators]
 
@@ -25,8 +20,6 @@
 
         """ We will add the status code here only
         """
-        self.server.add_route(route_type, endpoint, handler, iscoroutinefunction(handler))
-=======
         self.server.add_route(
             route_type, endpoint, handler, iscoroutinefunction(handler)
         )
@@ -36,7 +29,6 @@
 
     def remove_header(self, key):
         self.server.remove_header(key)
->>>>>>> cfae5f71
 
     def start(self, port):
         """
@@ -104,8 +96,5 @@
         """
         def inner(handler):
             self.add_route("PATCH", endpoint, handler)
-<<<<<<< HEAD
-=======
-
->>>>>>> cfae5f71
+            
         return inner