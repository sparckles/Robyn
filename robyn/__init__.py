import asyncio
import logging
import os
import socket
from typing import Callable, List, Optional, Tuple, Union

import multiprocess as mp
from nestd import get_all_nested

from robyn import status_codes
from robyn.argument_parser import Config
from robyn.authentication import AuthenticationHandler
from robyn.dependency_injection import DependencyMap
from robyn.env_populator import load_vars
from robyn.events import Events
from robyn.jsonify import jsonify
from robyn.logger import Colors, logger
from robyn.processpool import run_processes
from robyn.reloader import compile_rust_files
from robyn.responses import html, serve_file, serve_html
from robyn.robyn import FunctionInfo, Headers, HttpMethod, Request, Response, WebSocketConnector, get_version
from robyn.router import MiddlewareRouter, MiddlewareType, Router, WebSocketRouter
from robyn.types import Directory
from robyn.ws import WebSocket

__version__ = get_version()


config = Config()

if (compile_path := config.compile_rust_path) is not None:
    compile_rust_files(compile_path)
    print("Compiled rust files")


class Robyn:
    """This is the python wrapper for the Robyn binaries."""

    def __init__(
        self,
        file_object: str,
        config: Config = Config(),
        dependencies: DependencyMap = DependencyMap(),
    ) -> None:
        directory_path = os.path.dirname(os.path.abspath(file_object))
        self.file_path = file_object
        self.directory_path = directory_path
        self.config = config
        self.dependencies = dependencies

        load_vars(project_root=directory_path)
        logging.basicConfig(level=self.config.log_level)

        if self.config.log_level.lower() != "warn":
            logger.info(
                "SERVER IS RUNNING IN VERBOSE/DEBUG MODE. Set --log-level to WARN to run in production mode.",
                color=Colors.BLUE,
            )
        if self.config.dev:
            exit("Dev mode is not supported in the python wrapper. Please use the CLI. e.g. python3 -m robyn app.py --dev ")

        self.router = Router()
        self.middleware_router = MiddlewareRouter()
        self.web_socket_router = WebSocketRouter()
        self.request_headers: Headers = Headers({})
        self.response_headers: Headers = Headers({})
        self.directories: List[Directory] = []
        self.event_handlers = {}
        self.exception_handler: Optional[Callable] = None
        self.authentication_handler: Optional[AuthenticationHandler] = None

    def add_route(
        self,
        route_type: Union[HttpMethod, str],
        endpoint: str,
        handler: Callable,
        is_const: bool = False,
        auth_required: bool = False,
    ):
        """
        Connect a URI to a handler

        :param route_type str: route type between GET/POST/PUT/DELETE/PATCH/HEAD/OPTIONS/TRACE
        :param endpoint str: endpoint for the route added
        :param handler function: represents the sync or async function passed as a handler for the route
        :param is_const bool: represents if the handler is a const function or not
        :param auth_required bool: represents if the route needs authentication or not
        """

        """ We will add the status code here only
        """
        injected_dependencies = self.dependencies.get_dependency_map(self)

        if auth_required:
            self.middleware_router.add_auth_middleware(endpoint)(handler)

        if isinstance(route_type, str):
            http_methods = {
                "GET": HttpMethod.GET,
                "POST": HttpMethod.POST,
                "PUT": HttpMethod.PUT,
                "DELETE": HttpMethod.DELETE,
                "PATCH": HttpMethod.PATCH,
                "HEAD": HttpMethod.HEAD,
                "OPTIONS": HttpMethod.OPTIONS,
            }
            route_type = http_methods[route_type]

        add_route_response = self.router.add_route(
            route_type=route_type,
            endpoint=endpoint,
            handler=handler,
            is_const=is_const,
            exception_handler=self.exception_handler,
            injected_dependencies=injected_dependencies,
        )

        logger.info("Added route %s %s", route_type, endpoint)

        return add_route_response

    def inject(self, **kwargs):
        """
        Injects the dependencies for the route

        :param kwargs dict: the dependencies to be injected
        """
        self.dependencies.add_router_dependency(self, **kwargs)

    def inject_global(self, **kwargs):
        """
        Injects the dependencies for the global routes
        Ideally, this function should be a global function

        :param kwargs dict: the dependencies to be injected
        """
        self.dependencies.add_global_dependency(**kwargs)

    def before_request(self, endpoint: Optional[str] = None) -> Callable[..., None]:
        """
        You can use the @app.before_request decorator to call a method before routing to the specified endpoint

        :param endpoint str|None: endpoint to server the route. If None, the middleware will be applied to all the routes.
        """

        return self.middleware_router.add_middleware(MiddlewareType.BEFORE_REQUEST, endpoint)

    def after_request(self, endpoint: Optional[str] = None) -> Callable[..., None]:
        """
        You can use the @app.after_request decorator to call a method after routing to the specified endpoint

        :param endpoint str|None: endpoint to server the route. If None, the middleware will be applied to all the routes.
        """
        return self.middleware_router.add_middleware(MiddlewareType.AFTER_REQUEST, endpoint)

    def add_directory(
        self,
        route: str,
        directory_path: str,
        index_file: Optional[str] = None,
        show_files_listing: bool = False,
    ):
        self.directories.append(Directory(route, directory_path, show_files_listing, index_file))

    def add_request_header(self, key: str, value: str) -> None:
        self.request_headers.append(key, value)

    def add_response_header(self, key: str, value: str) -> None:
        self.response_headers.append(key, value)

    def set_request_header(self, key: str, value: str) -> None:
        self.request_headers.set(key, value)

    def set_response_header(self, key: str, value: str) -> None:
        self.response_headers.set(key, value)

    def add_web_socket(self, endpoint: str, ws: WebSocket) -> None:
        self.web_socket_router.add_route(endpoint, ws)

    def _add_event_handler(self, event_type: Events, handler: Callable) -> None:
        logger.info("Added event %s handler", event_type)
        if event_type not in {Events.STARTUP, Events.SHUTDOWN}:
            return

        is_async = asyncio.iscoroutinefunction(handler)
        self.event_handlers[event_type] = FunctionInfo(handler, is_async, 0, {}, {})

    def startup_handler(self, handler: Callable) -> None:
        self._add_event_handler(Events.STARTUP, handler)

    def shutdown_handler(self, handler: Callable) -> None:
        self._add_event_handler(Events.SHUTDOWN, handler)

    def is_port_in_use(self, port: int) -> bool:
        try:
            with socket.socket(socket.AF_INET, socket.SOCK_STREAM) as s:
                return s.connect_ex(("localhost", port)) == 0
        except Exception:
            raise Exception(f"Invalid port number: {port}")

    def start(self, host: str = "127.0.0.1", port: int = 8080, _check_port: bool = True):
        """
        Starts the server

        :param host str: represents the host at which the server is listening
        :param port int: represents the port number at which the server is listening
        :param _check_port bool: represents if the port should be checked if it is already in use
        """

        host = os.getenv("ROBYN_HOST", host)
        port = int(os.getenv("ROBYN_PORT", port))
        open_browser = bool(os.getenv("ROBYN_BROWSER_OPEN", self.config.open_browser))

        if _check_port:
            while self.is_port_in_use(port):
                logger.error("Port %s is already in use. Please use a different port.", port)
                try:
                    port = int(input("Enter a different port: "))
                except Exception:
                    logger.error("Invalid port number. Please enter a valid port number.")
                    continue

        logger.info("Robyn version: %s", __version__)
        logger.info("Starting server at http://%s:%s", host, port)

        mp.allow_connection_pickling()

        run_processes(
            host,
            port,
            self.directories,
            self.request_headers,
            self.router.get_routes(),
            self.middleware_router.get_global_middlewares(),
            self.middleware_router.get_route_middlewares(),
            self.web_socket_router.get_routes(),
            self.event_handlers,
            self.config.workers,
            self.config.processes,
            self.response_headers,
            open_browser,
        )

    def exception(self, exception_handler: Callable):
        self.exception_handler = exception_handler

    def add_view(self, endpoint: str, view: Callable, const: bool = False):
        """
        This is base handler for the view decorators

        :param endpoint str: endpoint for the route added
        :param handler function: represents the function passed as a parent handler for single route with different route types
        """
        http_methods = {
            "GET": HttpMethod.GET,
            "POST": HttpMethod.POST,
            "PUT": HttpMethod.PUT,
            "DELETE": HttpMethod.DELETE,
            "PATCH": HttpMethod.PATCH,
            "HEAD": HttpMethod.HEAD,
            "OPTIONS": HttpMethod.OPTIONS,
        }

        def get_functions(view) -> List[Tuple[HttpMethod, Callable]]:
            functions = get_all_nested(view)
            output = []
            for name, handler in functions:
                route_type = name.upper()
                method = http_methods.get(route_type)
                if method is not None:
                    output.append((method, handler))
            return output

        handlers = get_functions(view)
        for route_type, handler in handlers:
            self.add_route(route_type, endpoint, handler, const)

    def view(self, endpoint: str, const: bool = False):
        """
        The @app.view decorator to add a view with the GET/POST/PUT/DELETE/PATCH/HEAD/OPTIONS method

        :param endpoint str: endpoint to server the route
        """

        def inner(handler):
            return self.add_view(endpoint, handler, const)

        return inner

    def get(self, endpoint: str, const: bool = False, auth_required: bool = False):
        """
        The @app.get decorator to add a route with the GET method

        :param endpoint str: endpoint to server the route
        """

        def inner(handler):
            return self.add_route(HttpMethod.GET, endpoint, handler, const, auth_required)

        return inner

    def post(self, endpoint: str, auth_required: bool = False):
        """
        The @app.post decorator to add a route with POST method

        :param endpoint str: endpoint to server the route
        """

        def inner(handler):
            return self.add_route(HttpMethod.POST, endpoint, handler, auth_required=auth_required)

        return inner

    def put(self, endpoint: str, auth_required: bool = False):
        """
        The @app.put decorator to add a get route with PUT method

        :param endpoint str: endpoint to server the route
        """

        def inner(handler):
            return self.add_route(HttpMethod.PUT, endpoint, handler, auth_required=auth_required)

        return inner

    def delete(self, endpoint: str, auth_required: bool = False):
        """
        The @app.delete decorator to add a route with DELETE method

        :param endpoint str: endpoint to server the route
        """

        def inner(handler):
            return self.add_route(HttpMethod.DELETE, endpoint, handler, auth_required=auth_required)

        return inner

    def patch(self, endpoint: str, auth_required: bool = False):
        """
        The @app.patch decorator to add a route with PATCH method

        :param endpoint [str]: [endpoint to server the route]
        """

        def inner(handler):
            return self.add_route(HttpMethod.PATCH, endpoint, handler, auth_required=auth_required)

        return inner

    def head(self, endpoint: str, auth_required: bool = False):
        """
        The @app.head decorator to add a route with HEAD method

        :param endpoint str: endpoint to server the route
        """

        def inner(handler):
            return self.add_route(HttpMethod.HEAD, endpoint, handler, auth_required=auth_required)

        return inner

    def options(self, endpoint: str, auth_required: bool = False):
        """
        The @app.options decorator to add a route with OPTIONS method

        :param endpoint str: endpoint to server the route
        """

        def inner(handler):
            return self.add_route(HttpMethod.OPTIONS, endpoint, handler, auth_required=auth_required)

        return inner

    def connect(self, endpoint: str, auth_required: bool = False):
        """
        The @app.connect decorator to add a route with CONNECT method

        :param endpoint str: endpoint to server the route
        """

        def inner(handler):
            return self.add_route(HttpMethod.CONNECT, endpoint, handler, auth_required=auth_required)

        return inner

    def trace(self, endpoint: str, auth_required: bool = False):
        """
        The @app.trace decorator to add a route with TRACE method

        :param endpoint str: endpoint to server the route
        """

        def inner(handler):
            return self.add_route(HttpMethod.TRACE, endpoint, handler, auth_required=auth_required)

        return inner

    def include_router(self, router):
        """
        The method to include the routes from another router

        :param router Robyn: the router object to include the routes from
        """
        self.router.routes.extend(router.router.routes)
        self.middleware_router.global_middlewares.extend(router.middleware_router.global_middlewares)
        self.middleware_router.route_middlewares.extend(router.middleware_router.route_middlewares)

        # extend the websocket routes
        prefix = router.prefix
        for route in router.web_socket_router.routes:
            new_endpoint = f"{prefix}{route}"
            self.web_socket_router.routes[new_endpoint] = router.web_socket_router.routes[route]

        self.dependencies.merge_dependencies(router)

    def configure_authentication(self, authentication_handler: AuthenticationHandler):
        """
        Configures the authentication handler for the application.

        :param authentication_handler: the instance of a class inheriting the AuthenticationHandler base class
        """
        self.authentication_handler = authentication_handler
        self.middleware_router.set_authentication_handler(authentication_handler)


class SubRouter(Robyn):
    def __init__(self, file_object: str, prefix: str = "", config: Config = Config()) -> None:
        super().__init__(file_object, config)
        self.prefix = prefix

    def __add_prefix(self, endpoint: str):
        return f"{self.prefix}{endpoint}"

    def get(self, endpoint: str, const: bool = False):
        return super().get(self.__add_prefix(endpoint), const)

    def post(self, endpoint: str):
        return super().post(self.__add_prefix(endpoint))

    def put(self, endpoint: str):
        return super().put(self.__add_prefix(endpoint))

    def delete(self, endpoint: str):
        return super().delete(self.__add_prefix(endpoint))

    def patch(self, endpoint: str):
        return super().patch(self.__add_prefix(endpoint))

    def head(self, endpoint: str):
        return super().head(self.__add_prefix(endpoint))

    def trace(self, endpoint: str):
        return super().trace(self.__add_prefix(endpoint))

    def options(self, endpoint: str):
        return super().options(self.__add_prefix(endpoint))


# keep the func params compatible with current one
def ALLOW_CORS(app: Robyn, origins: List[str] | str):
<<<<<<< HEAD
=======
    """Allows CORS for the given origins for the entire router."""
def ALLOW_CORS(app: Robyn, origins: List[str] | str):
>>>>>>> 368ef22a

    # https://developer.mozilla.org/en-US/docs/Web/HTTP/CORS/Errors/CORSMultipleAllowOriginNotAllowed
    if isinstance(origins, list):
        origin = origins[0]
    elif isinstance(origins, str):
        origin = origins
    else:
        origin = None

<<<<<<< HEAD

=======
>>>>>>> 368ef22a
    if origin:
        app.add_response_header("Access-Control-Allow-Origin", origin)
        app.add_response_header(
            "Access-Control-Allow-Methods",
            "GET, POST, PUT, DELETE, PATCH, HEAD, OPTIONS",
        )
        app.add_response_header("Access-Control-Allow-Headers", "Content-Type, Authorization")
        app.add_response_header("Access-Control-Allow-Credentials", "true")

        # https://developer.mozilla.org/en-US/docs/Glossary/Preflight_request
        @app.before_request()
        async def cors_options_status_before_request(request: Request):
            if request.method.lower() == 'options':
                return Response(status_code=200, headers={
                    "Access-Control-Allow-Origin": origin,
                    "Access-Control-Allow-Methods": "OPTIONS, GET, POST, PUT, DELETE, PATCH, HEAD",
                    "Access-Control-Max-Age": "600",
                    "Access-Control-Allow-Headers": "Content-Type, Authorization, Access-Control-Allow-Origin, Access-Control-Allow-Methods",
<<<<<<< HEAD
                    "Access-Control-Allow-Credentials": "true"
                }, description='')
            return request


=======
                    "Access-Control-Allow-Credentials": "true",
                    "Access-Control-Allow-Credentials": "true"
                }, description='')
            return request
>>>>>>> 368ef22a


__all__ = [
    "Robyn",
    "Request",
    "Response",
    "status_codes",
    "jsonify",
    "serve_file",
    "serve_html",
    "html",
    "ALLOW_CORS",
    "SubRouter",
    "AuthenticationHandler",
    "Headers",
    "WebSocketConnector",
    "WebSocket",
]<|MERGE_RESOLUTION|>--- conflicted
+++ resolved
@@ -458,11 +458,7 @@
 
 # keep the func params compatible with current one
 def ALLOW_CORS(app: Robyn, origins: List[str] | str):
-<<<<<<< HEAD
-=======
     """Allows CORS for the given origins for the entire router."""
-def ALLOW_CORS(app: Robyn, origins: List[str] | str):
->>>>>>> 368ef22a
 
     # https://developer.mozilla.org/en-US/docs/Web/HTTP/CORS/Errors/CORSMultipleAllowOriginNotAllowed
     if isinstance(origins, list):
@@ -472,10 +468,6 @@
     else:
         origin = None
 
-<<<<<<< HEAD
-
-=======
->>>>>>> 368ef22a
     if origin:
         app.add_response_header("Access-Control-Allow-Origin", origin)
         app.add_response_header(
@@ -494,18 +486,9 @@
                     "Access-Control-Allow-Methods": "OPTIONS, GET, POST, PUT, DELETE, PATCH, HEAD",
                     "Access-Control-Max-Age": "600",
                     "Access-Control-Allow-Headers": "Content-Type, Authorization, Access-Control-Allow-Origin, Access-Control-Allow-Methods",
-<<<<<<< HEAD
                     "Access-Control-Allow-Credentials": "true"
                 }, description='')
             return request
-
-
-=======
-                    "Access-Control-Allow-Credentials": "true",
-                    "Access-Control-Allow-Credentials": "true"
-                }, description='')
-            return request
->>>>>>> 368ef22a
 
 
 __all__ = [
