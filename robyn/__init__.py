import asyncio
import logging
import multiprocess as mp
import os
from typing import Callable, List, Optional, Tuple, Union
from nestd import get_all_nested


from robyn.argument_parser import Config
from robyn.authentication import AuthenticationHandler
from robyn.logger import Colors
from robyn.reloader import setup_reloader
from robyn.env_populator import load_vars
from robyn.events import Events

# from robyn.logger import logger
from robyn.processpool import run_processes
from robyn.responses import serve_file, serve_html
from robyn.robyn import (
    FunctionInfo,
    HttpMethod,
    Request,
    Response,
    get_version,
    jsonify,
    WebSocketConnector,
)
from robyn.router import MiddlewareRouter, MiddlewareType, Router, WebSocketRouter
from robyn.types import Directory, Header
from robyn import status_codes
from robyn.ws import WebSocket


__version__ = get_version()

INFO_APP = 55  # Level number, higher than CRITICAL (50)
logging.addLevelName(INFO_APP, "INFO_APP")  # Add level name


def info_app(self, message, *args, **kwargs):
    self._log(INFO_APP, message, args, kwargs)


logging.Logger.info_app = info_app  # Add method to Logger class

logging.INFO_APP = INFO_APP  # Optional - for convenience

logger = logging.getLogger(__name__)
logger.setLevel(INFO_APP)


class Robyn:
    """This is the python wrapper for the Robyn binaries."""

    def __init__(self, file_object: str, config: Config = Config()) -> None:
        directory_path = os.path.dirname(os.path.abspath(file_object))
        self.file_path = file_object
        self.directory_path = directory_path
        self.config = config

        load_vars(project_root=directory_path)

        if self.config.verbose is True:
            logging.basicConfig(level=self.config.log_level)

        logger.info(
            "SERVER IS RUNNING IN VERBOSE/DEBUG MODE. Set --log-level to WARN to run in production mode.",
            color=Colors.BLUE,
        )
        # If we are in dev mode, we need to setup the reloader
        # This process will be used by the watchdog observer while running the actual server as children processes
        if self.config.dev and not os.environ.get("IS_RELOADER_RUNNING", False):
            setup_reloader(self.directory_path, self.file_path)
            exit(0)

        self.router = Router()
        self.middleware_router = MiddlewareRouter()
        self.web_socket_router = WebSocketRouter()
        self.request_headers: List[Header] = []  # This needs a better type
        self.response_headers: List[Header] = []  # This needs a better type
        self.directories: List[Directory] = []
        self.event_handlers = {}
        self.exception_handler: Optional[Callable] = None
        self.authentication_handler: Optional[AuthenticationHandler] = None

    def add_route(
        self,
        route_type: Union[HttpMethod, str],
        endpoint: str,
        handler: Callable,
        is_const: bool = False,
        auth_required: bool = False,
    ):
        """
        Connect a URI to a handler

        :param route_type str: route type between GET/POST/PUT/DELETE/PATCH/HEAD/OPTIONS/TRACE
        :param endpoint str: endpoint for the route added
        :param handler function: represents the sync or async function passed as a handler for the route
        :param is_const bool: represents if the handler is a const function or not
        :param auth_required bool: represents if the route needs authentication or not
        """

        """ We will add the status code here only
        """
        if auth_required:
            self.middleware_router.add_auth_middleware(endpoint)(handler)
        if isinstance(route_type, str):
            http_methods = {
                "GET": HttpMethod.GET,
                "POST": HttpMethod.POST,
                "PUT": HttpMethod.PUT,
                "DELETE": HttpMethod.DELETE,
                "PATCH": HttpMethod.PATCH,
                "HEAD": HttpMethod.HEAD,
                "OPTIONS": HttpMethod.OPTIONS,
            }
            route_type = http_methods[route_type]

<<<<<<< HEAD
        if self.config.verbose is True:
            logger.info("Logging endpoint: method=%s, route=%s", route_type, endpoint)

        return self.router.add_route(
=======
        add_route_response = self.router.add_route(
>>>>>>> cf1de4f7
            route_type,
            endpoint,
            handler,
            is_const,
            self.exception_handler,
            self.response_headers,
        )

        logger.info("Added route %s %s", route_type, endpoint)

        return add_route_response

    def before_request(self, endpoint: Optional[str] = None) -> Callable[..., None]:
        """
        You can use the @app.before_request decorator to call a method before routing to the specified endpoint

        :param endpoint str|None: endpoint to server the route. If None, the middleware will be applied to all the routes.
        """

        return self.middleware_router.add_middleware(MiddlewareType.BEFORE_REQUEST, endpoint)

    def after_request(self, endpoint: Optional[str] = None) -> Callable[..., None]:
        """
        You can use the @app.after_request decorator to call a method after routing to the specified endpoint

        :param endpoint str|None: endpoint to server the route. If None, the middleware will be applied to all the routes.
        """

        return self.middleware_router.add_middleware(MiddlewareType.AFTER_REQUEST, endpoint)

    def add_directory(
        self,
        route: str,
        directory_path: str,
        index_file: Optional[str] = None,
        show_files_listing: bool = False,
    ):
        self.directories.append(Directory(route, directory_path, show_files_listing, index_file))

    def add_request_header(self, key: str, value: str) -> None:
        self.request_headers.append(Header(key, value))

    def add_response_header(self, key: str, value: str) -> None:
        self.response_headers.append(Header(key, value))

    def add_web_socket(self, endpoint: str, ws: WebSocket) -> None:
        self.web_socket_router.add_route(endpoint, ws)

    def _add_event_handler(self, event_type: Events, handler: Callable) -> None:
        if self.config.verbose is True:
            logger.info("Add event %s handler", event_type)

        if event_type not in {Events.STARTUP, Events.SHUTDOWN}:
            return

        is_async = asyncio.iscoroutinefunction(handler)
        self.event_handlers[event_type] = FunctionInfo(handler, is_async, 0)

    def startup_handler(self, handler: Callable) -> None:
        self._add_event_handler(Events.STARTUP, handler)

    def shutdown_handler(self, handler: Callable) -> None:
        self._add_event_handler(Events.SHUTDOWN, handler)

    def start(self, host: str = "127.0.0.1", port: int = 8080):
        """
        Starts the server

        :param port int: represents the port number at which the server is listening
        """

        host = os.getenv("ROBYN_HOST", host)
        port = int(os.getenv("ROBYN_PORT", port))
        open_browser = bool(os.getenv("ROBYN_BROWSER_OPEN", self.config.open_browser))

        logger.info_app("Robyn version: %s", __version__)
        logger.info_app("Starting server at %s:%s", host, port)

        mp.allow_connection_pickling()

        run_processes(
            host,
            port,
            self.directories,
            self.request_headers,
            self.router.get_routes(),
            self.middleware_router.get_global_middlewares(),
            self.middleware_router.get_route_middlewares(),
            self.web_socket_router.get_routes(),
            self.event_handlers,
            self.config.workers,
            self.config.processes,
            self.response_headers,
            open_browser,
        )

    def exception(self, exception_handler: Callable):
        self.exception_handler = exception_handler

    def add_view(self, endpoint: str, view: Callable, const: bool = False):
        """
        This is base handler for the view decorators

        :param endpoint str: endpoint for the route added
        :param handler function: represents the function passed as a parent handler for single route with different route types
        """
        http_methods = {
            "GET": HttpMethod.GET,
            "POST": HttpMethod.POST,
            "PUT": HttpMethod.PUT,
            "DELETE": HttpMethod.DELETE,
            "PATCH": HttpMethod.PATCH,
            "HEAD": HttpMethod.HEAD,
            "OPTIONS": HttpMethod.OPTIONS,
        }

        def get_functions(view) -> List[Tuple[HttpMethod, Callable]]:
            functions = get_all_nested(view)
            output = []
            for name, handler in functions:
                route_type = name.upper()
                method = http_methods.get(route_type)
                if method is not None:
                    output.append((method, handler))
            return output

        handlers = get_functions(view)
        for route_type, handler in handlers:
            self.add_route(route_type, endpoint, handler, const)

    def view(self, endpoint: str, const: bool = False):
        """
        The @app.view decorator to add a view with the GET/POST/PUT/DELETE/PATCH/HEAD/OPTIONS method

        :param endpoint str: endpoint to server the route
        """

        def inner(handler):
            return self.add_view(endpoint, handler, const)

        return inner

    def get(self, endpoint: str, const: bool = False, auth_required: bool = False):
        """
        The @app.get decorator to add a route with the GET method

        :param endpoint str: endpoint to server the route
        """

        def inner(handler):
            return self.add_route(HttpMethod.GET, endpoint, handler, const, auth_required)

        return inner

    def post(self, endpoint: str, auth_required: bool = False):
        """
        The @app.post decorator to add a route with POST method

        :param endpoint str: endpoint to server the route
        """

        def inner(handler):
            return self.add_route(HttpMethod.POST, endpoint, handler, auth_required=auth_required)

        return inner

    def put(self, endpoint: str, auth_required: bool = False):
        """
        The @app.put decorator to add a get route with PUT method

        :param endpoint str: endpoint to server the route
        """

        def inner(handler):
            return self.add_route(HttpMethod.PUT, endpoint, handler, auth_required=auth_required)

        return inner

    def delete(self, endpoint: str, auth_required: bool = False):
        """
        The @app.delete decorator to add a route with DELETE method

        :param endpoint str: endpoint to server the route
        """

        def inner(handler):
            return self.add_route(HttpMethod.DELETE, endpoint, handler, auth_required=auth_required)

        return inner

    def patch(self, endpoint: str, auth_required: bool = False):
        """
        The @app.patch decorator to add a route with PATCH method

        :param endpoint [str]: [endpoint to server the route]
        """

        def inner(handler):
            return self.add_route(HttpMethod.PATCH, endpoint, handler, auth_required=auth_required)

        return inner

    def head(self, endpoint: str, auth_required: bool = False):
        """
        The @app.head decorator to add a route with HEAD method

        :param endpoint str: endpoint to server the route
        """

        def inner(handler):
            return self.add_route(HttpMethod.HEAD, endpoint, handler, auth_required=auth_required)

        return inner

    def options(self, endpoint: str, auth_required: bool = False):
        """
        The @app.options decorator to add a route with OPTIONS method

        :param endpoint str: endpoint to server the route
        """

        def inner(handler):
            return self.add_route(HttpMethod.OPTIONS, endpoint, handler, auth_required=auth_required)

        return inner

    def connect(self, endpoint: str, auth_required: bool = False):
        """
        The @app.connect decorator to add a route with CONNECT method

        :param endpoint str: endpoint to server the route
        """

        def inner(handler):
            return self.add_route(HttpMethod.CONNECT, endpoint, handler, auth_required=auth_required)

        return inner

    def trace(self, endpoint: str, auth_required: bool = False):
        """
        The @app.trace decorator to add a route with TRACE method

        :param endpoint str: endpoint to server the route
        """

        def inner(handler):
            return self.add_route(HttpMethod.TRACE, endpoint, handler, auth_required=auth_required)

        return inner

    def include_router(self, router):
        """
        The method to include the routes from another router

        :param router Robyn: the router object to include the routes from
        """
        self.router.routes.extend(router.router.routes)
        self.middleware_router.global_middlewares.extend(router.middleware_router.global_middlewares)
        self.middleware_router.route_middlewares.extend(router.middleware_router.route_middlewares)

        # extend the websocket routes
        prefix = router.prefix
        for route in router.web_socket_router.routes:
            new_endpoint = f"{prefix}{route}"
            self.web_socket_router.routes[new_endpoint] = router.web_socket_router.routes[route]

    def configure_authentication(self, authentication_handler: AuthenticationHandler):
        """
        Configures the authentication handler for the application.

        :param authentication_handler: the instance of a class inheriting the AuthenticationHandler base class
        """
        self.authentication_handler = authentication_handler
        self.middleware_router.set_authentication_handler(authentication_handler)


class SubRouter(Robyn):
    def __init__(self, file_object: str, prefix: str = "", config: Config = Config()) -> None:
        super().__init__(file_object, config)
        self.prefix = prefix

    def __add_prefix(self, endpoint: str):
        return f"{self.prefix}{endpoint}"

    def get(self, endpoint: str, const: bool = False):
        return super().get(self.__add_prefix(endpoint), const)

    def post(self, endpoint: str):
        return super().post(self.__add_prefix(endpoint))

    def put(self, endpoint: str):
        return super().put(self.__add_prefix(endpoint))

    def delete(self, endpoint: str):
        return super().delete(self.__add_prefix(endpoint))

    def patch(self, endpoint: str):
        return super().patch(self.__add_prefix(endpoint))

    def head(self, endpoint: str):
        return super().head(self.__add_prefix(endpoint))

    def trace(self, endpoint: str):
        return super().trace(self.__add_prefix(endpoint))

    def options(self, endpoint: str):
        return super().options(self.__add_prefix(endpoint))


def ALLOW_CORS(app: Robyn, origins: List[str]):
    """Allows CORS for the given origins for the entire router."""
    for origin in origins:
        app.add_request_header("Access-Control-Allow-Origin", origin)
        app.add_request_header(
            "Access-Control-Allow-Methods",
            "GET, POST, PUT, DELETE, PATCH, HEAD, OPTIONS",
        )
        app.add_request_header("Access-Control-Allow-Headers", "Content-Type, Authorization")
        app.add_request_header("Access-Control-Allow-Credentials", "true")


__all__ = [
    "Robyn",
    "Request",
    "Response",
    "status_codes",
    "jsonify",
    "serve_file",
    "serve_html",
    "ALLOW_CORS",
    "SubRouter",
    "AuthenticationHandler",
    "WebSocketConnector",
]<|MERGE_RESOLUTION|>--- conflicted
+++ resolved
@@ -117,14 +117,7 @@
             }
             route_type = http_methods[route_type]
 
-<<<<<<< HEAD
-        if self.config.verbose is True:
-            logger.info("Logging endpoint: method=%s, route=%s", route_type, endpoint)
-
-        return self.router.add_route(
-=======
         add_route_response = self.router.add_route(
->>>>>>> cf1de4f7
             route_type,
             endpoint,
             handler,
