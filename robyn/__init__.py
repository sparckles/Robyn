--- conflicted
+++ resolved
@@ -100,12 +100,6 @@
             }
             route_type = http_methods[route_type]
 
-<<<<<<< HEAD
-        logger.info(f"Logging endpoint: method={route_type}, route={endpoint}")
-        
-        return self.router.add_route(
-            route_type, endpoint, handler, is_const, self.dependencies.dependency_map,self.exception_handler
-=======
         logger.info("Logging endpoint: method=%s, route=%s", route_type, endpoint)
 
         return self.router.add_route(
@@ -113,9 +107,9 @@
             endpoint,
             handler,
             is_const,
+            self.dependencies.dependency_map,
             self.exception_handler,
             self.response_headers,
->>>>>>> a11c0238
         )
 
     def inject(self, route=None, **kwargs):
