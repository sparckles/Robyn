--- conflicted
+++ resolved
@@ -98,13 +98,10 @@
                 "OPTIONS": HttpMethod.OPTIONS,
             }
             route_type = http_methods[route_type]
-<<<<<<< HEAD
+
         if self.config.verbose is True:
             logger.info(f"Logging endpoint: method={route_type}, route={endpoint}")
-=======
-
-        logger.info("Logging endpoint: method=%s, route=%s", route_type, endpoint)
->>>>>>> 1b633c1c
+
 
         return self.router.add_route(
             route_type, endpoint, handler, is_const, self.exception_handler
@@ -153,12 +150,9 @@
         self.web_socket_router.add_route(endpoint, ws)
 
     def _add_event_handler(self, event_type: Events, handler: Callable) -> None:
-<<<<<<< HEAD
         if self.config.verbose is True:
             logger.info(f"Add event {event_type} handler")
-=======
-        logger.info("Add event %s handler", event_type)
->>>>>>> 1b633c1c
+
         if event_type not in {Events.STARTUP, Events.SHUTDOWN}:
             return
 
