--- conflicted
+++ resolved
@@ -95,28 +95,16 @@
         handler: Callable,
         is_const: bool,
         exception_handler: Optional[Callable],
-<<<<<<< HEAD
         injected_dependencies: dict,
-        default_response_headers: List[Header],
     ) -> Union[Callable, CoroutineType]:
         # this should not be an unordered map. should be a list only
-        response_headers = {d.key: d.val for d in default_response_headers}
-
-=======
-    ) -> Union[Callable, CoroutineType]:
->>>>>>> ba0bd6ce
         @wraps(handler)
         async def async_inner_handler(*args, **kwargs):
             print("This is the args", args)
             print("This is the kwargs", kwargs)
             try:
                 response = self._format_response(
-<<<<<<< HEAD
                     await handler(*args, **kwargs),
-                    response_headers,
-=======
-                    await handler(*args),
->>>>>>> ba0bd6ce
                 )
             except Exception as err:
                 if exception_handler is None:
@@ -131,12 +119,7 @@
             try:
                 # do we even need this?
                 response = self._format_response(
-<<<<<<< HEAD
                     handler(*args, **kwargs),
-                    response_headers,
-=======
-                    handler(*args),
->>>>>>> ba0bd6ce
                 )
             except Exception as err:
                 if exception_handler is None:
