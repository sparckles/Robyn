--- conflicted
+++ resolved
@@ -74,13 +74,9 @@
         bold: bool = False,
         underline: bool = False,
     ):
-<<<<<<< HEAD
-        self.logger("This is Python")
-=======
         enable_robyn_logs = os.getenv("ENABLE_ROBYN_LOGS", "false") == "true"
         if not enable_robyn_logs:
             return
->>>>>>> 3e6c00b1
         self.logger.debug(self._format_msg(msg, color, bold, underline))
 
 
