from enum import Enum
import logging
from typing import Optional
import os


class Colors(Enum):
    BLUE = "\033[94m"
    CYAN = "\033[96m"
    GREEN = "\033[92m"
    YELLOW = "\033[93m"
    RED = "\033[91m"


class Logger:
    HEADER = "\033[95m"
    ENDC = "\033[0m"
    BOLD = "\033[1m"
    UNDERLINE = "\033[4m"

    def __init__(self):
        self.logger = logging.getLogger(__name__)

    def _format_msg(
        self,
        msg: str,
        color: Optional[Colors],
        bold: bool,
        underline: bool,
    ):
        result = msg
        if color is not None:
            result = f"{color.value}{result}{Logger.ENDC}"
        if bold:
            result = f"{Logger.BOLD}{result}"
        if underline:
            result = f"{Logger.UNDERLINE}{result}"
        return result

    def error(
        self,
        msg: str,
        color: Optional[Colors] = Colors.RED,
        bold: bool = False,
        underline: bool = False,
    ):
        self.logger.error(self._format_msg(msg, color, bold, underline))

    def warn(
        self,
        msg: str,
        color: Optional[Colors] = Colors.YELLOW,
        bold: bool = False,
        underline: bool = False,
    ):
        self.logger.warn(self._format_msg(msg, color, bold, underline))

    def info(
        self,
        msg: str,
        color: Optional[Colors] = Colors.GREEN,
        bold: bool = False,
        underline: bool = False,
    ):
        enable_robyn_logs = os.getenv("ENABLE_ROBYN_LOGS")
        if enable_robyn_logs == "true":
            self.logger.info(self._format_msg(msg, color, bold, underline))
        else:
            return

    def debug(
        self,
        msg: str,
        color: Colors = Colors.BLUE,
        bold: bool = False,
        underline: bool = False,
    ):
<<<<<<< HEAD
        enable_robyn_logs = os.getenv("ENABLE_ROBYN_LOGS")
        if enable_robyn_logs == "true":
            self.logger.debug(self._format_msg(msg, color, bold, underline))
        else:
=======
        enable_robyn_logs = os.getenv("ENABLE_ROBYN_LOGS", "false") == "true"
        if not enable_robyn_logs:
>>>>>>> 3e6c00b1
            return


logger = Logger()<|MERGE_RESOLUTION|>--- conflicted
+++ resolved
@@ -75,15 +75,8 @@
         bold: bool = False,
         underline: bool = False,
     ):
-<<<<<<< HEAD
-        enable_robyn_logs = os.getenv("ENABLE_ROBYN_LOGS")
-        if enable_robyn_logs == "true":
-            self.logger.debug(self._format_msg(msg, color, bold, underline))
-        else:
-=======
         enable_robyn_logs = os.getenv("ENABLE_ROBYN_LOGS", "false") == "true"
         if not enable_robyn_logs:
->>>>>>> 3e6c00b1
             return
 
 
