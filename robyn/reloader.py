--- conflicted
+++ resolved
@@ -118,7 +118,6 @@
         clean_rust_binaries(self.built_rust_binaries)
         self.built_rust_binaries = compile_rust_files(self.directory_path)
 
-<<<<<<< HEAD
         if self.config.dev and self.config.running_as_module:
             module_name = self.config.file_path.split("/")[-2]
 
@@ -133,7 +132,6 @@
                 env=new_env,
                 start_new_session=False,
             )
-=======
         prev_process = self.process
         if prev_process:
             prev_process.kill()
@@ -142,7 +140,6 @@
             [sys.executable, *arguments],
             env=new_env,
         )
->>>>>>> 1e33769a
 
         self.last_reload = time.time()
 
