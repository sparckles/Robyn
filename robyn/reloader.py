--- conflicted
+++ resolved
@@ -111,14 +111,6 @@
         new_env = os.environ.copy()
         new_env["IS_RELOADER_RUNNING"] = "True"  # This is used to check if a reloader is already running
         # IS_RELOADER_RUNNING is specifically used for IPC between the reloader and the server
-<<<<<<< HEAD
-
-        if "ROBYN_DEV_MODE" in new_env:
-            # we are deleting the ROBYN_DEV_MODE environment variable as the
-            # child processes should not be in dev mode, i.e. can be killed by the reloader
-            del new_env["ROBYN_DEV_MODE"]
-=======
->>>>>>> 58338de2
 
         # print(f"Reloading {self.file_path}...", new_env["ROBYN_DEV_MODE"])
         arguments = [arg for arg in sys.argv[1:] if not arg.startswith("--dev")]
