--- conflicted
+++ resolved
@@ -169,13 +169,11 @@
         if signature and "query_params" in signature.parameters:
             query_params = signature.parameters["query_params"].default
 
-<<<<<<< HEAD
             if query_params is Signature.empty:
                 query_params = None
-=======
+
         if signature and "body" in signature.parameters:
             request_body = signature.parameters["body"].default
->>>>>>> d158bb7e
 
         return_annotation = signature.return_annotation
 
